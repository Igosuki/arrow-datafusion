// Licensed to the Apache Software Foundation (ASF) under one
// or more contributor license agreements.  See the NOTICE file
// distributed with this work for additional information
// regarding copyright ownership.  The ASF licenses this file
// to you under the Apache License, Version 2.0 (the
// "License"); you may not use this file except in compliance
// with the License.  You may obtain a copy of the License at
//
//   http://www.apache.org/licenses/LICENSE-2.0
//
// Unless required by applicable law or agreed to in writing,
// software distributed under the License is distributed on an
// "AS IS" BASIS, WITHOUT WARRANTIES OR CONDITIONS OF ANY
// KIND, either express or implied.  See the License for the
// specific language governing permissions and limitations
// under the License.

//! This crate contains code generated from the Ballista Protocol Buffer Definition as well
//! as convenience code for interacting with the generated code.

use prost::bytes::BufMut;
use std::fmt::Debug;
use std::marker::PhantomData;
use std::sync::Arc;
use std::{convert::TryInto, io::Cursor};

use datafusion::arrow::datatypes::{IntervalUnit, UnionMode};
use datafusion::logical_plan::{JoinConstraint, JoinType, LogicalPlan, Operator};
use datafusion::physical_plan::aggregates::AggregateFunction;
use datafusion::physical_plan::window_functions::BuiltInWindowFunction;

use crate::{error::BallistaError, serde::scheduler::Action as BallistaAction};

<<<<<<< HEAD
use arrow::datatypes::IntegerType;
=======
use datafusion::logical_plan::plan::Extension;
use datafusion::physical_plan::ExecutionPlan;
use datafusion::prelude::ExecutionContext;
>>>>>>> a1a1815e
use prost::Message;

// include the generated protobuf source as a submodule
#[allow(clippy::all)]
pub mod protobuf {
    include!(concat!(env!("OUT_DIR"), "/ballista.protobuf.rs"));
}

pub mod logical_plan;
pub mod physical_plan;
pub mod scheduler;

pub fn decode_protobuf(bytes: &[u8]) -> Result<BallistaAction, BallistaError> {
    let mut buf = Cursor::new(bytes);

    protobuf::Action::decode(&mut buf)
        .map_err(|e| BallistaError::Internal(format!("{:?}", e)))
        .and_then(|node| node.try_into())
}

pub(crate) fn proto_error<S: Into<String>>(message: S) -> BallistaError {
    BallistaError::General(message.into())
}

pub trait AsLogicalPlan: Debug + Send + Sync + Clone {
    fn try_decode(buf: &[u8]) -> Result<Self, BallistaError>
    where
        Self: Sized;

    fn try_encode<B>(&self, buf: &mut B) -> Result<(), BallistaError>
    where
        B: BufMut,
        Self: Sized;

    fn try_into_logical_plan(
        &self,
        ctx: &ExecutionContext,
        extension_codec: &dyn LogicalExtensionCodec,
    ) -> Result<LogicalPlan, BallistaError>;

    fn try_from_logical_plan(
        plan: &LogicalPlan,
        extension_codec: &dyn LogicalExtensionCodec,
    ) -> Result<Self, BallistaError>
    where
        Self: Sized;
}

pub trait LogicalExtensionCodec: Debug + Send + Sync {
    fn try_decode(
        &self,
        buf: &[u8],
        inputs: &[LogicalPlan],
    ) -> Result<Extension, BallistaError>;

    fn try_encode(
        &self,
        node: &Extension,
        buf: &mut Vec<u8>,
    ) -> Result<(), BallistaError>;
}

#[derive(Debug, Clone)]
pub struct DefaultLogicalExtensionCodec {}

impl LogicalExtensionCodec for DefaultLogicalExtensionCodec {
    fn try_decode(
        &self,
        _buf: &[u8],
        _inputs: &[LogicalPlan],
    ) -> Result<Extension, BallistaError> {
        Err(BallistaError::NotImplemented(
            "LogicalExtensionCodec is not provided".to_string(),
        ))
    }

    fn try_encode(
        &self,
        _node: &Extension,
        _buf: &mut Vec<u8>,
    ) -> Result<(), BallistaError> {
        Err(BallistaError::NotImplemented(
            "LogicalExtensionCodec is not provided".to_string(),
        ))
    }
}

pub trait AsExecutionPlan: Debug + Send + Sync + Clone {
    fn try_decode(buf: &[u8]) -> Result<Self, BallistaError>
    where
        Self: Sized;

    fn try_encode<B>(&self, buf: &mut B) -> Result<(), BallistaError>
    where
        B: BufMut,
        Self: Sized;

    fn try_into_physical_plan(
        &self,
        ctx: &ExecutionContext,
        extension_codec: &dyn PhysicalExtensionCodec,
    ) -> Result<Arc<dyn ExecutionPlan>, BallistaError>;

    fn try_from_physical_plan(
        plan: Arc<dyn ExecutionPlan>,
        extension_codec: &dyn PhysicalExtensionCodec,
    ) -> Result<Self, BallistaError>
    where
        Self: Sized;
}

pub trait PhysicalExtensionCodec: Debug + Send + Sync {
    fn try_decode(
        &self,
        buf: &[u8],
        inputs: &[Arc<dyn ExecutionPlan>],
    ) -> Result<Arc<dyn ExecutionPlan>, BallistaError>;

    fn try_encode(
        &self,
        node: Arc<dyn ExecutionPlan>,
        buf: &mut Vec<u8>,
    ) -> Result<(), BallistaError>;
}

#[derive(Debug, Clone)]
pub struct DefaultPhysicalExtensionCodec {}

impl PhysicalExtensionCodec for DefaultPhysicalExtensionCodec {
    fn try_decode(
        &self,
        _buf: &[u8],
        _inputs: &[Arc<dyn ExecutionPlan>],
    ) -> Result<Arc<dyn ExecutionPlan>, BallistaError> {
        Err(BallistaError::NotImplemented(
            "PhysicalExtensionCodec is not provided".to_string(),
        ))
    }

    fn try_encode(
        &self,
        _node: Arc<dyn ExecutionPlan>,
        _buf: &mut Vec<u8>,
    ) -> Result<(), BallistaError> {
        Err(BallistaError::NotImplemented(
            "PhysicalExtensionCodec is not provided".to_string(),
        ))
    }
}

#[derive(Clone, Debug)]
pub struct BallistaCodec<T: 'static + AsLogicalPlan, U: 'static + AsExecutionPlan> {
    logical_extension_codec: Arc<dyn LogicalExtensionCodec>,
    physical_extension_codec: Arc<dyn PhysicalExtensionCodec>,
    logical_plan_repr: PhantomData<T>,
    physical_plan_repr: PhantomData<U>,
}

impl<T: 'static + AsLogicalPlan, U: 'static + AsExecutionPlan> Default
    for BallistaCodec<T, U>
{
    fn default() -> Self {
        Self {
            logical_extension_codec: Arc::new(DefaultLogicalExtensionCodec {}),
            physical_extension_codec: Arc::new(DefaultPhysicalExtensionCodec {}),
            logical_plan_repr: PhantomData,
            physical_plan_repr: PhantomData,
        }
    }
}

impl<T: 'static + AsLogicalPlan, U: 'static + AsExecutionPlan> BallistaCodec<T, U> {
    pub fn new(
        logical_extension_codec: Arc<dyn LogicalExtensionCodec>,
        physical_extension_codec: Arc<dyn PhysicalExtensionCodec>,
    ) -> Self {
        Self {
            logical_extension_codec,
            physical_extension_codec,
            logical_plan_repr: PhantomData,
            physical_plan_repr: PhantomData,
        }
    }

    pub fn logical_extension_codec(&self) -> &dyn LogicalExtensionCodec {
        self.logical_extension_codec.as_ref()
    }

    pub fn physical_extension_codec(&self) -> &dyn PhysicalExtensionCodec {
        self.physical_extension_codec.as_ref()
    }
}

#[macro_export]
macro_rules! convert_required {
    ($PB:expr) => {{
        if let Some(field) = $PB.as_ref() {
            field.try_into()
        } else {
            Err(proto_error("Missing required field in protobuf"))
        }
    }};
}

#[macro_export]
macro_rules! into_required {
    ($PB:expr) => {{
        if let Some(field) = $PB.as_ref() {
            Ok(field.into())
        } else {
            Err(proto_error("Missing required field in protobuf"))
        }
    }};
}

#[macro_export]
macro_rules! convert_box_required {
    ($PB:expr) => {{
        if let Some(field) = $PB.as_ref() {
            field.as_ref().try_into()
        } else {
            Err(proto_error("Missing required field in protobuf"))
        }
    }};
}

pub(crate) fn from_proto_binary_op(op: &str) -> Result<Operator, BallistaError> {
    match op {
        "And" => Ok(Operator::And),
        "Or" => Ok(Operator::Or),
        "Eq" => Ok(Operator::Eq),
        "NotEq" => Ok(Operator::NotEq),
        "LtEq" => Ok(Operator::LtEq),
        "Lt" => Ok(Operator::Lt),
        "Gt" => Ok(Operator::Gt),
        "GtEq" => Ok(Operator::GtEq),
        "Plus" => Ok(Operator::Plus),
        "Minus" => Ok(Operator::Minus),
        "Multiply" => Ok(Operator::Multiply),
        "Divide" => Ok(Operator::Divide),
        "Modulo" => Ok(Operator::Modulo),
        "Like" => Ok(Operator::Like),
        "NotLike" => Ok(Operator::NotLike),
        other => Err(proto_error(format!(
            "Unsupported binary operator '{:?}'",
            other
        ))),
    }
}

impl From<protobuf::AggregateFunction> for AggregateFunction {
    fn from(agg_fun: protobuf::AggregateFunction) -> AggregateFunction {
        match agg_fun {
            protobuf::AggregateFunction::Min => AggregateFunction::Min,
            protobuf::AggregateFunction::Max => AggregateFunction::Max,
            protobuf::AggregateFunction::Sum => AggregateFunction::Sum,
            protobuf::AggregateFunction::Avg => AggregateFunction::Avg,
            protobuf::AggregateFunction::Count => AggregateFunction::Count,
            protobuf::AggregateFunction::ApproxDistinct => {
                AggregateFunction::ApproxDistinct
            }
            protobuf::AggregateFunction::ArrayAgg => AggregateFunction::ArrayAgg,
            protobuf::AggregateFunction::Variance => AggregateFunction::Variance,
            protobuf::AggregateFunction::VariancePop => AggregateFunction::VariancePop,
            protobuf::AggregateFunction::Covariance => AggregateFunction::Covariance,
            protobuf::AggregateFunction::CovariancePop => {
                AggregateFunction::CovariancePop
            }
            protobuf::AggregateFunction::Stddev => AggregateFunction::Stddev,
            protobuf::AggregateFunction::StddevPop => AggregateFunction::StddevPop,
            protobuf::AggregateFunction::Correlation => AggregateFunction::Correlation,
            protobuf::AggregateFunction::ApproxPercentileCont => {
                AggregateFunction::ApproxPercentileCont
            }
<<<<<<< HEAD
=======
            protobuf::AggregateFunction::ApproxMedian => AggregateFunction::ApproxMedian,
>>>>>>> a1a1815e
        }
    }
}

impl From<protobuf::BuiltInWindowFunction> for BuiltInWindowFunction {
    fn from(built_in_function: protobuf::BuiltInWindowFunction) -> Self {
        match built_in_function {
            protobuf::BuiltInWindowFunction::RowNumber => {
                BuiltInWindowFunction::RowNumber
            }
            protobuf::BuiltInWindowFunction::Rank => BuiltInWindowFunction::Rank,
            protobuf::BuiltInWindowFunction::PercentRank => {
                BuiltInWindowFunction::PercentRank
            }
            protobuf::BuiltInWindowFunction::DenseRank => {
                BuiltInWindowFunction::DenseRank
            }
            protobuf::BuiltInWindowFunction::Lag => BuiltInWindowFunction::Lag,
            protobuf::BuiltInWindowFunction::Lead => BuiltInWindowFunction::Lead,
            protobuf::BuiltInWindowFunction::FirstValue => {
                BuiltInWindowFunction::FirstValue
            }
            protobuf::BuiltInWindowFunction::CumeDist => BuiltInWindowFunction::CumeDist,
            protobuf::BuiltInWindowFunction::Ntile => BuiltInWindowFunction::Ntile,
            protobuf::BuiltInWindowFunction::NthValue => BuiltInWindowFunction::NthValue,
            protobuf::BuiltInWindowFunction::LastValue => {
                BuiltInWindowFunction::LastValue
            }
        }
    }
}

impl TryInto<datafusion::arrow::datatypes::DataType>
    for &protobuf::arrow_type::ArrowTypeEnum
{
    type Error = BallistaError;
    fn try_into(self) -> Result<datafusion::arrow::datatypes::DataType, Self::Error> {
        use datafusion::arrow::datatypes::DataType;
        use protobuf::arrow_type;
        Ok(match self {
            arrow_type::ArrowTypeEnum::None(_) => DataType::Null,
            arrow_type::ArrowTypeEnum::Bool(_) => DataType::Boolean,
            arrow_type::ArrowTypeEnum::Uint8(_) => DataType::UInt8,
            arrow_type::ArrowTypeEnum::Int8(_) => DataType::Int8,
            arrow_type::ArrowTypeEnum::Uint16(_) => DataType::UInt16,
            arrow_type::ArrowTypeEnum::Int16(_) => DataType::Int16,
            arrow_type::ArrowTypeEnum::Uint32(_) => DataType::UInt32,
            arrow_type::ArrowTypeEnum::Int32(_) => DataType::Int32,
            arrow_type::ArrowTypeEnum::Uint64(_) => DataType::UInt64,
            arrow_type::ArrowTypeEnum::Int64(_) => DataType::Int64,
            arrow_type::ArrowTypeEnum::Float16(_) => DataType::Float16,
            arrow_type::ArrowTypeEnum::Float32(_) => DataType::Float32,
            arrow_type::ArrowTypeEnum::Float64(_) => DataType::Float64,
            arrow_type::ArrowTypeEnum::Utf8(_) => DataType::Utf8,
            arrow_type::ArrowTypeEnum::LargeUtf8(_) => DataType::LargeUtf8,
            arrow_type::ArrowTypeEnum::Binary(_) => DataType::Binary,
            arrow_type::ArrowTypeEnum::FixedSizeBinary(size) => {
                DataType::FixedSizeBinary(*size as usize)
            }
            arrow_type::ArrowTypeEnum::LargeBinary(_) => DataType::LargeBinary,
            arrow_type::ArrowTypeEnum::Date32(_) => DataType::Date32,
            arrow_type::ArrowTypeEnum::Date64(_) => DataType::Date64,
            arrow_type::ArrowTypeEnum::Duration(time_unit) => {
                DataType::Duration(protobuf::TimeUnit::from_i32_to_arrow(*time_unit)?)
            }
            arrow_type::ArrowTypeEnum::Timestamp(protobuf::Timestamp {
                time_unit,
                timezone,
            }) => DataType::Timestamp(
                protobuf::TimeUnit::from_i32_to_arrow(*time_unit)?,
                match timezone.len() {
                    0 => None,
                    _ => Some(timezone.to_owned()),
                },
            ),
            arrow_type::ArrowTypeEnum::Time32(time_unit) => {
                DataType::Time32(protobuf::TimeUnit::from_i32_to_arrow(*time_unit)?)
            }
            arrow_type::ArrowTypeEnum::Time64(time_unit) => {
                DataType::Time64(protobuf::TimeUnit::from_i32_to_arrow(*time_unit)?)
            }
            arrow_type::ArrowTypeEnum::Interval(interval_unit) => DataType::Interval(
                protobuf::IntervalUnit::from_i32_to_arrow(*interval_unit)?,
            ),
            arrow_type::ArrowTypeEnum::Decimal(protobuf::Decimal {
                whole,
                fractional,
            }) => DataType::Decimal(*whole as usize, *fractional as usize),
            arrow_type::ArrowTypeEnum::List(list) => {
                let list_type: &protobuf::Field = list
                    .as_ref()
                    .field_type
                    .as_ref()
                    .ok_or_else(|| proto_error("Protobuf deserialization error: List message missing required field 'field_type'"))?
                    .as_ref();
                DataType::List(Box::new(list_type.try_into()?))
            }
            arrow_type::ArrowTypeEnum::LargeList(list) => {
                let list_type: &protobuf::Field = list
                    .as_ref()
                    .field_type
                    .as_ref()
                    .ok_or_else(|| proto_error("Protobuf deserialization error: List message missing required field 'field_type'"))?
                    .as_ref();
                DataType::LargeList(Box::new(list_type.try_into()?))
            }
            arrow_type::ArrowTypeEnum::FixedSizeList(list) => {
                let list_type: &protobuf::Field = list
                    .as_ref()
                    .field_type
                    .as_ref()
                    .ok_or_else(|| proto_error("Protobuf deserialization error: List message missing required field 'field_type'"))?
                    .as_ref();
                let list_size = list.list_size;
                DataType::FixedSizeList(
                    Box::new(list_type.try_into()?),
                    list_size as usize,
                )
            }
            arrow_type::ArrowTypeEnum::Struct(strct) => DataType::Struct(
                strct
                    .sub_field_types
                    .iter()
                    .map(|field| field.try_into())
                    .collect::<Result<Vec<_>, _>>()?,
            ),
            arrow_type::ArrowTypeEnum::Union(union) => {
                let union_mode = protobuf::UnionMode::from_i32(union.union_mode)
                    .ok_or_else(|| {
                        proto_error(
                            "Protobuf deserialization error: Unknown union mode type",
                        )
                    })?;
                let union_mode = match union_mode {
                    protobuf::UnionMode::Dense => UnionMode::Dense,
                    protobuf::UnionMode::Sparse => UnionMode::Sparse,
                };
                let union_types = union
                    .union_types
                    .iter()
                    .map(|field| field.try_into())
                    .collect::<Result<Vec<_>, _>>()?;
                DataType::Union(union_types, None, union_mode)
            }
            arrow_type::ArrowTypeEnum::Dictionary(dict) => {
                let pb_key_datatype = dict
                    .as_ref()
                    .key
                    .as_ref()
                    .ok_or_else(|| proto_error("Protobuf deserialization error: Dictionary message missing required field 'key'"))?;
                let pb_value_datatype = dict
                    .as_ref()
                    .value
                    .as_ref()
                    .ok_or_else(|| proto_error("Protobuf deserialization error: Dictionary message missing required field 'key'"))?;
                let key_datatype: IntegerType = pb_key_datatype.try_into()?;
                let value_datatype: DataType = pb_value_datatype.as_ref().try_into()?;
                DataType::Dictionary(key_datatype, Box::new(value_datatype), false)
            }
        })
    }
}

#[allow(clippy::from_over_into)]
impl Into<datafusion::arrow::datatypes::DataType> for protobuf::PrimitiveScalarType {
    fn into(self) -> datafusion::arrow::datatypes::DataType {
        use datafusion::arrow::datatypes::{DataType, TimeUnit};
        match self {
            protobuf::PrimitiveScalarType::Bool => DataType::Boolean,
            protobuf::PrimitiveScalarType::Uint8 => DataType::UInt8,
            protobuf::PrimitiveScalarType::Int8 => DataType::Int8,
            protobuf::PrimitiveScalarType::Uint16 => DataType::UInt16,
            protobuf::PrimitiveScalarType::Int16 => DataType::Int16,
            protobuf::PrimitiveScalarType::Uint32 => DataType::UInt32,
            protobuf::PrimitiveScalarType::Int32 => DataType::Int32,
            protobuf::PrimitiveScalarType::Uint64 => DataType::UInt64,
            protobuf::PrimitiveScalarType::Int64 => DataType::Int64,
            protobuf::PrimitiveScalarType::Float32 => DataType::Float32,
            protobuf::PrimitiveScalarType::Float64 => DataType::Float64,
            protobuf::PrimitiveScalarType::Utf8 => DataType::Utf8,
            protobuf::PrimitiveScalarType::LargeUtf8 => DataType::LargeUtf8,
            protobuf::PrimitiveScalarType::Date32 => DataType::Date32,
            protobuf::PrimitiveScalarType::TimeMicrosecond => {
                DataType::Time64(TimeUnit::Microsecond)
            }
            protobuf::PrimitiveScalarType::TimeNanosecond => {
                DataType::Time64(TimeUnit::Nanosecond)
            }
            protobuf::PrimitiveScalarType::Null => DataType::Null,
            protobuf::PrimitiveScalarType::Decimal128 => DataType::Decimal(0, 0),
            protobuf::PrimitiveScalarType::Date64 => DataType::Date64,
            protobuf::PrimitiveScalarType::TimeSecond => {
                DataType::Timestamp(TimeUnit::Second, None)
            }
            protobuf::PrimitiveScalarType::TimeMillisecond => {
                DataType::Timestamp(TimeUnit::Millisecond, None)
            }
            protobuf::PrimitiveScalarType::IntervalYearmonth => {
                DataType::Interval(IntervalUnit::YearMonth)
            }
            protobuf::PrimitiveScalarType::IntervalDaytime => {
                DataType::Interval(IntervalUnit::DayTime)
            }
        }
    }
}

impl From<protobuf::JoinType> for JoinType {
    fn from(t: protobuf::JoinType) -> Self {
        match t {
            protobuf::JoinType::Inner => JoinType::Inner,
            protobuf::JoinType::Left => JoinType::Left,
            protobuf::JoinType::Right => JoinType::Right,
            protobuf::JoinType::Full => JoinType::Full,
            protobuf::JoinType::Semi => JoinType::Semi,
            protobuf::JoinType::Anti => JoinType::Anti,
        }
    }
}

impl From<JoinType> for protobuf::JoinType {
    fn from(t: JoinType) -> Self {
        match t {
            JoinType::Inner => protobuf::JoinType::Inner,
            JoinType::Left => protobuf::JoinType::Left,
            JoinType::Right => protobuf::JoinType::Right,
            JoinType::Full => protobuf::JoinType::Full,
            JoinType::Semi => protobuf::JoinType::Semi,
            JoinType::Anti => protobuf::JoinType::Anti,
        }
    }
}

impl From<protobuf::JoinConstraint> for JoinConstraint {
    fn from(t: protobuf::JoinConstraint) -> Self {
        match t {
            protobuf::JoinConstraint::On => JoinConstraint::On,
            protobuf::JoinConstraint::Using => JoinConstraint::Using,
        }
    }
}

impl From<JoinConstraint> for protobuf::JoinConstraint {
    fn from(t: JoinConstraint) -> Self {
        match t {
            JoinConstraint::On => protobuf::JoinConstraint::On,
            JoinConstraint::Using => protobuf::JoinConstraint::Using,
        }
    }
}

fn byte_to_string(b: u8) -> Result<String, BallistaError> {
    let b = &[b];
    let b = std::str::from_utf8(b)
        .map_err(|_| BallistaError::General("Invalid CSV delimiter".to_owned()))?;
    Ok(b.to_owned())
}

fn str_to_byte(s: &str) -> Result<u8, BallistaError> {
    if s.len() != 1 {
        return Err(BallistaError::General("Invalid CSV delimiter".to_owned()));
    }
    Ok(s.as_bytes()[0])
}

fn vec_to_array<T, const N: usize>(v: Vec<T>) -> [T; N] {
    v.try_into().unwrap_or_else(|v: Vec<T>| {
        panic!("Expected a Vec of length {} but it was {}", N, v.len())
    })
}

#[cfg(test)]
mod tests {
    use async_trait::async_trait;
    use datafusion::arrow::datatypes::SchemaRef;
    use datafusion::datasource::object_store::local::LocalFileSystem;
    use datafusion::error::DataFusionError;
    use datafusion::execution::context::{ExecutionContextState, QueryPlanner};
    use datafusion::execution::runtime_env::RuntimeEnv;
    use datafusion::logical_plan::plan::Extension;
    use datafusion::logical_plan::{
        col, DFSchemaRef, Expr, LogicalPlan, LogicalPlanBuilder, UserDefinedLogicalNode,
    };
    use datafusion::physical_plan::expressions::PhysicalSortExpr;
    use datafusion::physical_plan::planner::{DefaultPhysicalPlanner, ExtensionPlanner};
    use datafusion::physical_plan::{
        DisplayFormatType, Distribution, ExecutionPlan, Partitioning, PhysicalPlanner,
        SendableRecordBatchStream, Statistics,
    };
    use datafusion::prelude::{CsvReadOptions, ExecutionConfig, ExecutionContext};
    use prost::Message;
    use std::any::Any;

    use std::convert::TryInto;
    use std::fmt;
    use std::fmt::{Debug, Formatter};
    use std::sync::Arc;

    pub mod proto {
        use crate::serde::protobuf;

        #[derive(Clone, PartialEq, ::prost::Message)]
        pub struct TopKPlanProto {
            #[prost(uint64, tag = "1")]
            pub k: u64,

            #[prost(message, optional, tag = "2")]
            pub expr: ::core::option::Option<protobuf::LogicalExprNode>,
        }

        #[derive(Clone, PartialEq, ::prost::Message)]
        pub struct TopKExecProto {
            #[prost(uint64, tag = "1")]
            pub k: u64,
        }
    }

    use crate::error::BallistaError;
    use crate::serde::protobuf::{LogicalPlanNode, PhysicalPlanNode};
    use crate::serde::{
        AsExecutionPlan, AsLogicalPlan, LogicalExtensionCodec, PhysicalExtensionCodec,
    };
    use proto::{TopKExecProto, TopKPlanProto};

    struct TopKPlanNode {
        k: usize,
        input: LogicalPlan,
        /// The sort expression (this example only supports a single sort
        /// expr)
        expr: Expr,
    }

    impl TopKPlanNode {
        pub fn new(k: usize, input: LogicalPlan, expr: Expr) -> Self {
            Self { k, input, expr }
        }
    }

    impl Debug for TopKPlanNode {
        fn fmt(&self, f: &mut Formatter<'_>) -> fmt::Result {
            self.fmt_for_explain(f)
        }
    }

    impl UserDefinedLogicalNode for TopKPlanNode {
        fn as_any(&self) -> &dyn Any {
            self
        }

        fn inputs(&self) -> Vec<&LogicalPlan> {
            vec![&self.input]
        }

        /// Schema for TopK is the same as the input
        fn schema(&self) -> &DFSchemaRef {
            self.input.schema()
        }

        fn expressions(&self) -> Vec<Expr> {
            vec![self.expr.clone()]
        }

        /// For example: `TopK: k=10`
        fn fmt_for_explain(&self, f: &mut fmt::Formatter) -> fmt::Result {
            write!(f, "TopK: k={}", self.k)
        }

        fn from_template(
            &self,
            exprs: &[Expr],
            inputs: &[LogicalPlan],
        ) -> Arc<dyn UserDefinedLogicalNode + Send + Sync> {
            assert_eq!(inputs.len(), 1, "input size inconsistent");
            assert_eq!(exprs.len(), 1, "expression size inconsistent");
            Arc::new(TopKPlanNode {
                k: self.k,
                input: inputs[0].clone(),
                expr: exprs[0].clone(),
            })
        }
    }

    struct TopKExec {
        input: Arc<dyn ExecutionPlan>,
        /// The maxium number of values
        k: usize,
    }

    impl TopKExec {
        pub fn new(k: usize, input: Arc<dyn ExecutionPlan>) -> Self {
            Self { input, k }
        }
    }

    impl Debug for TopKExec {
        fn fmt(&self, f: &mut Formatter<'_>) -> fmt::Result {
            write!(f, "TopKExec")
        }
    }

    #[async_trait]
    impl ExecutionPlan for TopKExec {
        /// Return a reference to Any that can be used for downcasting
        fn as_any(&self) -> &dyn Any {
            self
        }

        fn schema(&self) -> SchemaRef {
            self.input.schema()
        }

        fn output_partitioning(&self) -> Partitioning {
            Partitioning::UnknownPartitioning(1)
        }

        fn output_ordering(&self) -> Option<&[PhysicalSortExpr]> {
            None
        }

        fn required_child_distribution(&self) -> Distribution {
            Distribution::SinglePartition
        }

        fn children(&self) -> Vec<Arc<dyn ExecutionPlan>> {
            vec![self.input.clone()]
        }

        fn with_new_children(
            &self,
            children: Vec<Arc<dyn ExecutionPlan>>,
        ) -> datafusion::error::Result<Arc<dyn ExecutionPlan>> {
            match children.len() {
                1 => Ok(Arc::new(TopKExec {
                    input: children[0].clone(),
                    k: self.k,
                })),
                _ => Err(DataFusionError::Internal(
                    "TopKExec wrong number of children".to_string(),
                )),
            }
        }

        /// Execute one partition and return an iterator over RecordBatch
        async fn execute(
            &self,
            _partition: usize,
            _runtime: Arc<RuntimeEnv>,
        ) -> datafusion::error::Result<SendableRecordBatchStream> {
            Err(DataFusionError::NotImplemented(
                "not implemented".to_string(),
            ))
        }

        fn fmt_as(
            &self,
            t: DisplayFormatType,
            f: &mut std::fmt::Formatter,
        ) -> std::fmt::Result {
            match t {
                DisplayFormatType::Default => {
                    write!(f, "TopKExec: k={}", self.k)
                }
            }
        }

        fn statistics(&self) -> Statistics {
            // to improve the optimizability of this plan
            // better statistics inference could be provided
            Statistics::default()
        }
    }

    struct TopKPlanner {}

    impl ExtensionPlanner for TopKPlanner {
        /// Create a physical plan for an extension node
        fn plan_extension(
            &self,
            _planner: &dyn PhysicalPlanner,
            node: &dyn UserDefinedLogicalNode,
            logical_inputs: &[&LogicalPlan],
            physical_inputs: &[Arc<dyn ExecutionPlan>],
            _ctx_state: &ExecutionContextState,
        ) -> datafusion::error::Result<Option<Arc<dyn ExecutionPlan>>> {
            Ok(
                if let Some(topk_node) = node.as_any().downcast_ref::<TopKPlanNode>() {
                    assert_eq!(logical_inputs.len(), 1, "Inconsistent number of inputs");
                    assert_eq!(physical_inputs.len(), 1, "Inconsistent number of inputs");
                    // figure out input name
                    Some(Arc::new(TopKExec {
                        input: physical_inputs[0].clone(),
                        k: topk_node.k,
                    }))
                } else {
                    None
                },
            )
        }
    }

    struct TopKQueryPlanner {}

    #[async_trait]
    impl QueryPlanner for TopKQueryPlanner {
        /// Given a `LogicalPlan` created from above, create an
        /// `ExecutionPlan` suitable for execution
        async fn create_physical_plan(
            &self,
            logical_plan: &LogicalPlan,
            ctx_state: &ExecutionContextState,
        ) -> datafusion::error::Result<Arc<dyn ExecutionPlan>> {
            // Teach the default physical planner how to plan TopK nodes.
            let physical_planner =
                DefaultPhysicalPlanner::with_extension_planners(vec![Arc::new(
                    TopKPlanner {},
                )]);
            // Delegate most work of physical planning to the default physical planner
            physical_planner
                .create_physical_plan(logical_plan, ctx_state)
                .await
        }
    }

    #[derive(Debug)]
    pub struct TopKExtensionCodec {}

    impl LogicalExtensionCodec for TopKExtensionCodec {
        fn try_decode(
            &self,
            buf: &[u8],
            inputs: &[LogicalPlan],
        ) -> Result<Extension, BallistaError> {
            if let Some((input, _)) = inputs.split_first() {
                let proto = TopKPlanProto::decode(buf).map_err(|e| {
                    BallistaError::Internal(format!(
                        "failed to decode logical plan: {:?}",
                        e
                    ))
                })?;

                if let Some(expr) = proto.expr.as_ref() {
                    let node = TopKPlanNode::new(
                        proto.k as usize,
                        input.clone(),
                        expr.try_into()?,
                    );

                    Ok(Extension {
                        node: Arc::new(node),
                    })
                } else {
                    Err(BallistaError::from("invalid plan, no expr".to_string()))
                }
            } else {
                Err(BallistaError::from("invalid plan, no input".to_string()))
            }
        }

        fn try_encode(
            &self,
            node: &Extension,
            buf: &mut Vec<u8>,
        ) -> Result<(), BallistaError> {
            if let Some(exec) = node.node.as_any().downcast_ref::<TopKPlanNode>() {
                let proto = TopKPlanProto {
                    k: exec.k as u64,
                    expr: Some((&exec.expr).try_into()?),
                };

                proto.encode(buf).map_err(|e| {
                    BallistaError::Internal(format!(
                        "failed to encode logical plan: {:?}",
                        e
                    ))
                })?;

                Ok(())
            } else {
                Err(BallistaError::from("unsupported plan type".to_string()))
            }
        }
    }

    impl PhysicalExtensionCodec for TopKExtensionCodec {
        fn try_decode(
            &self,
            buf: &[u8],
            inputs: &[Arc<dyn ExecutionPlan>],
        ) -> Result<Arc<dyn ExecutionPlan>, BallistaError> {
            if let Some((input, _)) = inputs.split_first() {
                let proto = TopKExecProto::decode(buf).map_err(|e| {
                    BallistaError::Internal(format!(
                        "failed to decode execution plan: {:?}",
                        e
                    ))
                })?;
                Ok(Arc::new(TopKExec::new(proto.k as usize, input.clone())))
            } else {
                Err(BallistaError::from("invalid plan, no input".to_string()))
            }
        }

        fn try_encode(
            &self,
            node: Arc<dyn ExecutionPlan>,
            buf: &mut Vec<u8>,
        ) -> Result<(), BallistaError> {
            if let Some(exec) = node.as_any().downcast_ref::<TopKExec>() {
                let proto = TopKExecProto { k: exec.k as u64 };

                proto.encode(buf).map_err(|e| {
                    BallistaError::Internal(format!(
                        "failed to encode execution plan: {:?}",
                        e
                    ))
                })?;

                Ok(())
            } else {
                Err(BallistaError::from("unsupported plan type".to_string()))
            }
        }
    }

    #[tokio::test]
    async fn test_extension_plan() -> crate::error::Result<()> {
        let store = Arc::new(LocalFileSystem {});
        let config =
            ExecutionConfig::new().with_query_planner(Arc::new(TopKQueryPlanner {}));

        let ctx = ExecutionContext::with_config(config);

        let scan = LogicalPlanBuilder::scan_csv(
            store,
            "../../../datafusion/tests/customer.csv",
            CsvReadOptions::default(),
            None,
            1,
        )
        .await?
        .build()?;

        let topk_plan = LogicalPlan::Extension(Extension {
            node: Arc::new(TopKPlanNode::new(3, scan, col("revenue"))),
        });

        let topk_exec = ctx.create_physical_plan(&topk_plan).await?;

        let extension_codec = TopKExtensionCodec {};

        let proto = LogicalPlanNode::try_from_logical_plan(&topk_plan, &extension_codec)?;
        let logical_round_trip = proto.try_into_logical_plan(&ctx, &extension_codec)?;

        assert_eq!(
            format!("{:?}", topk_plan),
            format!("{:?}", logical_round_trip)
        );

        let proto = PhysicalPlanNode::try_from_physical_plan(
            topk_exec.clone(),
            &extension_codec,
        )?;
        let physical_round_trip = proto.try_into_physical_plan(&ctx, &extension_codec)?;

        assert_eq!(
            format!("{:?}", topk_exec),
            format!("{:?}", physical_round_trip)
        );

        Ok(())
    }
}<|MERGE_RESOLUTION|>--- conflicted
+++ resolved
@@ -31,13 +31,7 @@
 
 use crate::{error::BallistaError, serde::scheduler::Action as BallistaAction};
 
-<<<<<<< HEAD
 use arrow::datatypes::IntegerType;
-=======
-use datafusion::logical_plan::plan::Extension;
-use datafusion::physical_plan::ExecutionPlan;
-use datafusion::prelude::ExecutionContext;
->>>>>>> a1a1815e
 use prost::Message;
 
 // include the generated protobuf source as a submodule
@@ -312,10 +306,7 @@
             protobuf::AggregateFunction::ApproxPercentileCont => {
                 AggregateFunction::ApproxPercentileCont
             }
-<<<<<<< HEAD
-=======
             protobuf::AggregateFunction::ApproxMedian => AggregateFunction::ApproxMedian,
->>>>>>> a1a1815e
         }
     }
 }
