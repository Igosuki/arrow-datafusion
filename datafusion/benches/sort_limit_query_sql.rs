// Licensed to the Apache Software Foundation (ASF) under one
// or more contributor license agreements.  See the NOTICE file
// distributed with this work for additional information
// regarding copyright ownership.  The ASF licenses this file
// to you under the Apache License, Version 2.0 (the
// "License"); you may not use this file except in compliance
// with the License.  You may obtain a copy of the License at
//
//   http://www.apache.org/licenses/LICENSE-2.0
//
// Unless required by applicable law or agreed to in writing,
// software distributed under the License is distributed on an
// "AS IS" BASIS, WITHOUT WARRANTIES OR CONDITIONS OF ANY
// KIND, either express or implied.  See the License for the
// specific language governing permissions and limitations
// under the License.

#[macro_use]
extern crate criterion;
use criterion::Criterion;
use datafusion::datasource::file_format::csv::CsvFormat;
use datafusion::datasource::listing::{ListingOptions, ListingTable};
use datafusion::datasource::object_store::local::LocalFileSystem;

use parking_lot::Mutex;
use std::sync::Arc;
<<<<<<< HEAD
=======

extern crate arrow;
extern crate datafusion;
>>>>>>> 014e5e90

use arrow::datatypes::{DataType, Field, Schema};

use datafusion::datasource::MemTable;
use datafusion::execution::context::ExecutionContext;

use datafusion::field_util::SchemaExt;
use tokio::runtime::Runtime;

fn query(ctx: Arc<Mutex<ExecutionContext>>, sql: &str) {
    let rt = Runtime::new().unwrap();

    // execute the query
    let df = rt.block_on(ctx.lock().sql(sql)).unwrap();
    rt.block_on(df.collect()).unwrap();
}

fn create_context() -> Arc<Mutex<ExecutionContext>> {
    // define schema for data source (csv file)
    let schema = Arc::new(Schema::new(vec![
        Field::new("c1", DataType::Utf8, false),
        Field::new("c2", DataType::UInt32, false),
        Field::new("c3", DataType::Int8, false),
        Field::new("c4", DataType::Int16, false),
        Field::new("c5", DataType::Int32, false),
        Field::new("c6", DataType::Int64, false),
        Field::new("c7", DataType::UInt8, false),
        Field::new("c8", DataType::UInt16, false),
        Field::new("c9", DataType::UInt32, false),
        Field::new("c10", DataType::UInt64, false),
        Field::new("c11", DataType::Float32, false),
        Field::new("c12", DataType::Float64, false),
        Field::new("c13", DataType::Utf8, false),
    ]));

    let testdata = datafusion::test_util::arrow_test_data();

    // create CSV data source
    let listing_options = ListingOptions::new(Arc::new(CsvFormat::default()));
    let csv = ListingTable::new(
        Arc::new(LocalFileSystem {}),
        format!("{}/csv/aggregate_test_100.csv", testdata),
        schema,
        listing_options,
    );

    let rt = Runtime::new().unwrap();

    let ctx_holder: Arc<Mutex<Vec<Arc<Mutex<ExecutionContext>>>>> =
        Arc::new(Mutex::new(vec![]));

    let partitions = 16;

    rt.block_on(async {
        // create local execution context
        let mut ctx = ExecutionContext::new();
        ctx.state.lock().config.target_partitions = 1;
        let runtime = ctx.state.lock().runtime_env.clone();

        let mem_table = MemTable::load(Arc::new(csv), Some(partitions), runtime)
            .await
            .unwrap();
        ctx.register_table("aggregate_test_100", Arc::new(mem_table))
            .unwrap();
        ctx_holder.lock().push(Arc::new(Mutex::new(ctx)))
    });

    let ctx = ctx_holder.lock().get(0).unwrap().clone();
    ctx
}

fn criterion_benchmark(c: &mut Criterion) {
    c.bench_function("sort_and_limit_by_int", |b| {
        let ctx = create_context();
        b.iter(|| {
            query(
                ctx.clone(),
                "SELECT c1, c13, c6, c10 \
                 FROM aggregate_test_100 \
                 ORDER BY c6
                 LIMIT 10",
            )
        })
    });

    c.bench_function("sort_and_limit_by_float", |b| {
        let ctx = create_context();
        b.iter(|| {
            query(
                ctx.clone(),
                "SELECT c1, c13, c12 \
                 FROM aggregate_test_100 \
                 ORDER BY c13
                 LIMIT 10",
            )
        })
    });

    c.bench_function("sort_and_limit_lex_by_int", |b| {
        let ctx = create_context();
        b.iter(|| {
            query(
                ctx.clone(),
                "SELECT c1, c13, c6, c10 \
                 FROM aggregate_test_100 \
                 ORDER BY c6 DESC, c10 DESC
                 LIMIT 10",
            )
        })
    });

    c.bench_function("sort_and_limit_lex_by_string", |b| {
        let ctx = create_context();
        b.iter(|| {
            query(
                ctx.clone(),
                "SELECT c1, c13, c6, c10 \
                 FROM aggregate_test_100 \
                 ORDER BY c1, c13
                 LIMIT 10",
            )
        })
    });
}

criterion_group!(benches, criterion_benchmark);
criterion_main!(benches);<|MERGE_RESOLUTION|>--- conflicted
+++ resolved
@@ -24,12 +24,9 @@
 
 use parking_lot::Mutex;
 use std::sync::Arc;
-<<<<<<< HEAD
-=======
 
 extern crate arrow;
 extern crate datafusion;
->>>>>>> 014e5e90
 
 use arrow::datatypes::{DataType, Field, Schema};
 
