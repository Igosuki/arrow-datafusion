--- conflicted
+++ resolved
@@ -33,18 +33,13 @@
 //! let schema = csvdata.schema();
 //! ```
 
+use arrow::datatypes::SchemaRef;
+use arrow::io::csv;
 use std::any::Any;
 use std::io::{Read, Seek};
 use std::string::String;
 use std::sync::{Arc, Mutex};
 
-<<<<<<< HEAD
-use arrow::datatypes::SchemaRef;
-use arrow::io::csv::read as csv_read;
-
-use crate::datasource::datasource::Statistics;
-=======
->>>>>>> 6402200c
 use crate::datasource::{Source, TableProvider};
 use crate::error::{DataFusionError, Result};
 use crate::logical_plan::Expr;
@@ -114,19 +109,19 @@
 
     /// Attempt to initialize a `CsvRead` from a reader impls `Seek`. The schema can be inferred automatically.
     pub fn try_new_from_reader_infer_schema<R: Read + Seek + Send + Sync + 'static>(
-        reader: R,
+        mut reader: R,
         options: CsvReadOptions,
     ) -> Result<Self> {
-        let mut reader = csv_read::ReaderBuilder::new()
+        let mut reader = csv::read::ReaderBuilder::new()
             .delimiter(options.delimiter)
             .from_reader(reader);
         let schema = Arc::new(match options.schema {
             Some(s) => s.clone(),
-            None => csv_read::infer_schema(
+            None => csv::read::infer_schema(
                 &mut reader,
                 Some(options.schema_infer_max_records),
                 options.has_header,
-                &csv_read::infer,
+                &csv::read::infer,
             )?,
         });
         let reader = reader.into_inner();
