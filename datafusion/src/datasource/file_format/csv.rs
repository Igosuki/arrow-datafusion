--- conflicted
+++ resolved
@@ -141,11 +141,8 @@
 #[cfg(test)]
 mod tests {
     use super::*;
-<<<<<<< HEAD
+    use crate::execution::runtime_env::{RuntimeConfig, RuntimeEnv};
     use crate::field_util::{FieldExt, SchemaExt};
-=======
-    use crate::execution::runtime_env::{RuntimeConfig, RuntimeEnv};
->>>>>>> 63d24bf5
     use crate::{
         datasource::{
             file_format::FileScanConfig,
