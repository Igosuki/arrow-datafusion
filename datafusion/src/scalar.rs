// Licensed to the Apache Software Foundation (ASF) under one
// or more contributor license agreements.  See the NOTICE file
// distributed with this work for additional information
// regarding copyright ownership.  The ASF licenses this file
// to you under the Apache License, Version 2.0 (the
// "License"); you may not use this file except in compliance
// with the License.  You may obtain a copy of the License at
//
//   http://www.apache.org/licenses/LICENSE-2.0
//
// Unless required by applicable law or agreed to in writing,
// software distributed under the License is distributed on an
// "AS IS" BASIS, WITHOUT WARRANTIES OR CONDITIONS OF ANY
// KIND, either express or implied.  See the License for the
// specific language governing permissions and limitations
// under the License.

//! This module provides ScalarValue, an enum that can be used for storage of single elements

use std::{convert::TryFrom, fmt, iter::repeat, sync::Arc};

use crate::error::{DataFusionError, Result};
use arrow::{
    array::*,
<<<<<<< HEAD
    buffer::MutableBuffer,
    datatypes::{DataType, Field, IntegerType, IntervalUnit, TimeUnit},
    scalar::{PrimitiveScalar, Scalar},
    types::{days_ms, NativeType},
=======
    compute::kernels::cast::cast,
    datatypes::{
        ArrowDictionaryKeyType, ArrowNativeType, DataType, Field, Float32Type,
        Float64Type, Int16Type, Int32Type, Int64Type, Int8Type, IntervalUnit, TimeUnit,
        TimestampMicrosecondType, TimestampMillisecondType, TimestampNanosecondType,
        TimestampSecondType, UInt16Type, UInt32Type, UInt64Type, UInt8Type,
    },
>>>>>>> 7607ace9
};
use ordered_float::OrderedFloat;
use std::cmp::Ordering;
use std::convert::{Infallible, TryInto};
use std::str::FromStr;

type StringArray = Utf8Array<i32>;
type LargeStringArray = Utf8Array<i64>;
type SmallBinaryArray = BinaryArray<i32>;
type LargeBinaryArray = BinaryArray<i64>;
type MutableStringArray = MutableUtf8Array<i32>;
type MutableLargeStringArray = MutableUtf8Array<i64>;

// TODO may need to be moved to arrow-rs
/// The max precision and scale for decimal128
pub(crate) const MAX_PRECISION_FOR_DECIMAL128: usize = 38;
pub(crate) const MAX_SCALE_FOR_DECIMAL128: usize = 38;

/// Represents a dynamically typed, nullable single value.
/// This is the single-valued counter-part of arrow’s `Array`.
#[derive(Clone)]
pub enum ScalarValue {
    /// true or false value
    Boolean(Option<bool>),
    /// 32bit float
    Float32(Option<f32>),
    /// 64bit float
    Float64(Option<f64>),
    /// 128bit decimal, using the i128 to represent the decimal
    Decimal128(Option<i128>, usize, usize),
    /// signed 8bit int
    Int8(Option<i8>),
    /// signed 16bit int
    Int16(Option<i16>),
    /// signed 32bit int
    Int32(Option<i32>),
    /// signed 64bit int
    Int64(Option<i64>),
    /// unsigned 8bit int
    UInt8(Option<u8>),
    /// unsigned 16bit int
    UInt16(Option<u16>),
    /// unsigned 32bit int
    UInt32(Option<u32>),
    /// unsigned 64bit int
    UInt64(Option<u64>),
    /// utf-8 encoded string.
    Utf8(Option<String>),
    /// utf-8 encoded string representing a LargeString's arrow type.
    LargeUtf8(Option<String>),
    /// binary
    Binary(Option<Vec<u8>>),
    /// large binary
    LargeBinary(Option<Vec<u8>>),
    /// list of nested ScalarValue (boxed to reduce size_of(ScalarValue))
    #[allow(clippy::box_collection)]
    List(Option<Box<Vec<ScalarValue>>>, Box<DataType>),
    /// Date stored as a signed 32bit int
    Date32(Option<i32>),
    /// Date stored as a signed 64bit int
    Date64(Option<i64>),
    /// Timestamp Second
    TimestampSecond(Option<i64>, Option<String>),
    /// Timestamp Milliseconds
    TimestampMillisecond(Option<i64>, Option<String>),
    /// Timestamp Microseconds
    TimestampMicrosecond(Option<i64>, Option<String>),
    /// Timestamp Nanoseconds
    TimestampNanosecond(Option<i64>, Option<String>),
    /// Interval with YearMonth unit
    IntervalYearMonth(Option<i32>),
    /// Interval with DayTime unit
<<<<<<< HEAD
    IntervalDayTime(Option<days_ms>),
=======
    IntervalDayTime(Option<i64>),
    /// struct of nested ScalarValue (boxed to reduce size_of(ScalarValue))
    #[allow(clippy::box_collection)]
    Struct(Option<Box<Vec<ScalarValue>>>, Box<Vec<Field>>),
>>>>>>> 7607ace9
}

// manual implementation of `PartialEq` that uses OrderedFloat to
// get defined behavior for floating point
impl PartialEq for ScalarValue {
    fn eq(&self, other: &Self) -> bool {
        use ScalarValue::*;
        // This purposely doesn't have a catch-all "(_, _)" so that
        // any newly added enum variant will require editing this list
        // or else face a compile error
        match (self, other) {
            (Decimal128(v1, p1, s1), Decimal128(v2, p2, s2)) => {
                v1.eq(v2) && p1.eq(p2) && s1.eq(s2)
            }
            (Decimal128(_, _, _), _) => false,
            (Boolean(v1), Boolean(v2)) => v1.eq(v2),
            (Boolean(_), _) => false,
            (Float32(v1), Float32(v2)) => {
                let v1 = v1.map(OrderedFloat);
                let v2 = v2.map(OrderedFloat);
                v1.eq(&v2)
            }
            (Float32(_), _) => false,
            (Float64(v1), Float64(v2)) => {
                let v1 = v1.map(OrderedFloat);
                let v2 = v2.map(OrderedFloat);
                v1.eq(&v2)
            }
            (Float64(_), _) => false,
            (Int8(v1), Int8(v2)) => v1.eq(v2),
            (Int8(_), _) => false,
            (Int16(v1), Int16(v2)) => v1.eq(v2),
            (Int16(_), _) => false,
            (Int32(v1), Int32(v2)) => v1.eq(v2),
            (Int32(_), _) => false,
            (Int64(v1), Int64(v2)) => v1.eq(v2),
            (Int64(_), _) => false,
            (UInt8(v1), UInt8(v2)) => v1.eq(v2),
            (UInt8(_), _) => false,
            (UInt16(v1), UInt16(v2)) => v1.eq(v2),
            (UInt16(_), _) => false,
            (UInt32(v1), UInt32(v2)) => v1.eq(v2),
            (UInt32(_), _) => false,
            (UInt64(v1), UInt64(v2)) => v1.eq(v2),
            (UInt64(_), _) => false,
            (Utf8(v1), Utf8(v2)) => v1.eq(v2),
            (Utf8(_), _) => false,
            (LargeUtf8(v1), LargeUtf8(v2)) => v1.eq(v2),
            (LargeUtf8(_), _) => false,
            (Binary(v1), Binary(v2)) => v1.eq(v2),
            (Binary(_), _) => false,
            (LargeBinary(v1), LargeBinary(v2)) => v1.eq(v2),
            (LargeBinary(_), _) => false,
            (List(v1, t1), List(v2, t2)) => v1.eq(v2) && t1.eq(t2),
            (List(_, _), _) => false,
            (Date32(v1), Date32(v2)) => v1.eq(v2),
            (Date32(_), _) => false,
            (Date64(v1), Date64(v2)) => v1.eq(v2),
            (Date64(_), _) => false,
            (TimestampSecond(v1, _), TimestampSecond(v2, _)) => v1.eq(v2),
            (TimestampSecond(_, _), _) => false,
            (TimestampMillisecond(v1, _), TimestampMillisecond(v2, _)) => v1.eq(v2),
            (TimestampMillisecond(_, _), _) => false,
            (TimestampMicrosecond(v1, _), TimestampMicrosecond(v2, _)) => v1.eq(v2),
            (TimestampMicrosecond(_, _), _) => false,
            (TimestampNanosecond(v1, _), TimestampNanosecond(v2, _)) => v1.eq(v2),
            (TimestampNanosecond(_, _), _) => false,
            (IntervalYearMonth(v1), IntervalYearMonth(v2)) => v1.eq(v2),
            (IntervalYearMonth(_), _) => false,
            (IntervalDayTime(v1), IntervalDayTime(v2)) => v1.eq(v2),
            (IntervalDayTime(_), _) => false,
            (Struct(v1, t1), Struct(v2, t2)) => v1.eq(v2) && t1.eq(t2),
            (Struct(_, _), _) => false,
        }
    }
}

// manual implementation of `PartialOrd` that uses OrderedFloat to
// get defined behavior for floating point
impl PartialOrd for ScalarValue {
    fn partial_cmp(&self, other: &Self) -> Option<Ordering> {
        use ScalarValue::*;
        // This purposely doesn't have a catch-all "(_, _)" so that
        // any newly added enum variant will require editing this list
        // or else face a compile error
        match (self, other) {
            (Decimal128(v1, p1, s1), Decimal128(v2, p2, s2)) => {
                if p1.eq(p2) && s1.eq(s2) {
                    v1.partial_cmp(v2)
                } else {
                    // Two decimal values can be compared if they have the same precision and scale.
                    None
                }
            }
            (Decimal128(_, _, _), _) => None,
            (Boolean(v1), Boolean(v2)) => v1.partial_cmp(v2),
            (Boolean(_), _) => None,
            (Float32(v1), Float32(v2)) => {
                let v1 = v1.map(OrderedFloat);
                let v2 = v2.map(OrderedFloat);
                v1.partial_cmp(&v2)
            }
            (Float32(_), _) => None,
            (Float64(v1), Float64(v2)) => {
                let v1 = v1.map(OrderedFloat);
                let v2 = v2.map(OrderedFloat);
                v1.partial_cmp(&v2)
            }
            (Float64(_), _) => None,
            (Int8(v1), Int8(v2)) => v1.partial_cmp(v2),
            (Int8(_), _) => None,
            (Int16(v1), Int16(v2)) => v1.partial_cmp(v2),
            (Int16(_), _) => None,
            (Int32(v1), Int32(v2)) => v1.partial_cmp(v2),
            (Int32(_), _) => None,
            (Int64(v1), Int64(v2)) => v1.partial_cmp(v2),
            (Int64(_), _) => None,
            (UInt8(v1), UInt8(v2)) => v1.partial_cmp(v2),
            (UInt8(_), _) => None,
            (UInt16(v1), UInt16(v2)) => v1.partial_cmp(v2),
            (UInt16(_), _) => None,
            (UInt32(v1), UInt32(v2)) => v1.partial_cmp(v2),
            (UInt32(_), _) => None,
            (UInt64(v1), UInt64(v2)) => v1.partial_cmp(v2),
            (UInt64(_), _) => None,
            (Utf8(v1), Utf8(v2)) => v1.partial_cmp(v2),
            (Utf8(_), _) => None,
            (LargeUtf8(v1), LargeUtf8(v2)) => v1.partial_cmp(v2),
            (LargeUtf8(_), _) => None,
            (Binary(v1), Binary(v2)) => v1.partial_cmp(v2),
            (Binary(_), _) => None,
            (LargeBinary(v1), LargeBinary(v2)) => v1.partial_cmp(v2),
            (LargeBinary(_), _) => None,
            (List(v1, t1), List(v2, t2)) => {
                if t1.eq(t2) {
                    v1.partial_cmp(v2)
                } else {
                    None
                }
            }
            (List(_, _), _) => None,
            (Date32(v1), Date32(v2)) => v1.partial_cmp(v2),
            (Date32(_), _) => None,
            (Date64(v1), Date64(v2)) => v1.partial_cmp(v2),
            (Date64(_), _) => None,
<<<<<<< HEAD
            (TimestampSecond(v1), TimestampSecond(v2)) => v1.partial_cmp(v2),
            (TimestampSecond(_), _) => None,
            (TimestampMillisecond(v1), TimestampMillisecond(v2)) => v1.partial_cmp(v2),
            (TimestampMillisecond(_), _) => None,
            (TimestampMicrosecond(v1), TimestampMicrosecond(v2)) => v1.partial_cmp(v2),
            (TimestampMicrosecond(_), _) => None,
            (TimestampNanosecond(v1), TimestampNanosecond(v2)) => v1.partial_cmp(v2),
            (TimestampNanosecond(_), _) => None,
            (_, IntervalYearMonth(_)) => None,
=======
            (TimestampSecond(v1, _), TimestampSecond(v2, _)) => v1.partial_cmp(v2),
            (TimestampSecond(_, _), _) => None,
            (TimestampMillisecond(v1, _), TimestampMillisecond(v2, _)) => {
                v1.partial_cmp(v2)
            }
            (TimestampMillisecond(_, _), _) => None,
            (TimestampMicrosecond(v1, _), TimestampMicrosecond(v2, _)) => {
                v1.partial_cmp(v2)
            }
            (TimestampMicrosecond(_, _), _) => None,
            (TimestampNanosecond(v1, _), TimestampNanosecond(v2, _)) => {
                v1.partial_cmp(v2)
            }
            (TimestampNanosecond(_, _), _) => None,
            (IntervalYearMonth(v1), IntervalYearMonth(v2)) => v1.partial_cmp(v2),
>>>>>>> 7607ace9
            (IntervalYearMonth(_), _) => None,
            (_, IntervalDayTime(_)) => None,
            (IntervalDayTime(_), _) => None,
            (Struct(v1, t1), Struct(v2, t2)) => {
                if t1.eq(t2) {
                    v1.partial_cmp(v2)
                } else {
                    None
                }
            }
            (Struct(_, _), _) => None,
        }
    }
}

impl Eq for ScalarValue {}

// manual implementation of `Hash` that uses OrderedFloat to
// get defined behavior for floating point
impl std::hash::Hash for ScalarValue {
    fn hash<H: std::hash::Hasher>(&self, state: &mut H) {
        use ScalarValue::*;
        match self {
            Decimal128(v, p, s) => {
                v.hash(state);
                p.hash(state);
                s.hash(state)
            }
            Boolean(v) => v.hash(state),
            Float32(v) => {
                let v = v.map(OrderedFloat);
                v.hash(state)
            }
            Float64(v) => {
                let v = v.map(OrderedFloat);
                v.hash(state)
            }
            Int8(v) => v.hash(state),
            Int16(v) => v.hash(state),
            Int32(v) => v.hash(state),
            Int64(v) => v.hash(state),
            UInt8(v) => v.hash(state),
            UInt16(v) => v.hash(state),
            UInt32(v) => v.hash(state),
            UInt64(v) => v.hash(state),
            Utf8(v) => v.hash(state),
            LargeUtf8(v) => v.hash(state),
            Binary(v) => v.hash(state),
            LargeBinary(v) => v.hash(state),
            List(v, t) => {
                v.hash(state);
                t.hash(state);
            }
            Date32(v) => v.hash(state),
            Date64(v) => v.hash(state),
            TimestampSecond(v, _) => v.hash(state),
            TimestampMillisecond(v, _) => v.hash(state),
            TimestampMicrosecond(v, _) => v.hash(state),
            TimestampNanosecond(v, _) => v.hash(state),
            IntervalYearMonth(v) => v.hash(state),
            IntervalDayTime(v) => v.hash(state),
            Struct(v, t) => {
                v.hash(state);
                t.hash(state);
            }
        }
    }
}

// return the index into the dictionary values for array@index as well
// as a reference to the dictionary values array. Returns None for the
// index if the array is NULL at index
#[inline]
fn get_dict_value<K: DictionaryKey>(
    array: &ArrayRef,
    index: usize,
) -> Result<(&ArrayRef, Option<usize>)> {
    let dict_array = array.as_any().downcast_ref::<DictionaryArray<K>>().unwrap();

    // look up the index in the values dictionary
    let keys_col = dict_array.keys();
    if !keys_col.is_valid(index) {
        return Ok((dict_array.values(), None));
    }
    let values_index = keys_col.value(index).to_usize().ok_or_else(|| {
        DataFusionError::Internal(format!(
            "Can not convert index to usize in dictionary of type creating group by value {:?}",
            keys_col.data_type()
        ))
    })?;

    Ok((dict_array.values(), Some(values_index)))
}

macro_rules! typed_cast_tz {
    ($array:expr, $index:expr, $ARRAYTYPE:ident, $SCALAR:ident, $TZ:expr) => {{
        let array = $array.as_any().downcast_ref::<$ARRAYTYPE>().unwrap();
        ScalarValue::$SCALAR(
            match array.is_null($index) {
                true => None,
                false => Some(array.value($index).into()),
            },
            $TZ.clone(),
        )
    }};
}

macro_rules! typed_cast {
    ($array:expr, $index:expr, $ARRAYTYPE:ident, $SCALAR:ident) => {{
        let array = $array.as_any().downcast_ref::<$ARRAYTYPE>().unwrap();
        ScalarValue::$SCALAR(match array.is_null($index) {
            true => None,
            false => Some(array.value($index).into()),
        })
    }};
}

macro_rules! build_list {
    ($VALUE_BUILDER_TY:ident, $SCALAR_TY:ident, $VALUES:expr, $SIZE:expr) => {{
        let dt = DataType::List(Box::new(Field::new("item", DataType::$SCALAR_TY, true)));
        match $VALUES {
            // the return on the macro is necessary, to short-circuit and return ArrayRef
            None => {
                return Arc::from(new_null_array(dt, $SIZE));
            }
            Some(values) => {
                let mut array = MutableListArray::<i32, $VALUE_BUILDER_TY>::new_from(
                    <$VALUE_BUILDER_TY>::default(),
                    dt,
                    $SIZE,
                );
                build_values_list!(array, $SCALAR_TY, values.as_ref(), $SIZE)
            }
        }
    }};
}

macro_rules! build_timestamp_list {
    ($TIME_UNIT:expr, $TIME_ZONE:expr, $VALUES:expr, $SIZE:expr) => {{
        let child_dt = DataType::Timestamp($TIME_UNIT, $TIME_ZONE);
        match $VALUES {
            // the return on the macro is necessary, to short-circuit and return ArrayRef
            None => {
                let null_array: ArrayRef = new_null_array(
                    DataType::List(Box::new(Field::new("item", child_dt, true))),
                    $SIZE,
                )
                .into();
                null_array
            }
            Some(values) => {
                let values = values.as_ref();
                let empty_arr = <Int64Vec>::default().to(child_dt.clone());
                let mut array = MutableListArray::<i32, Int64Vec>::new_from(
                    empty_arr,
                    DataType::List(Box::new(Field::new("item", child_dt, true))),
                    $SIZE,
                );

                match $TIME_UNIT {
<<<<<<< HEAD
                    TimeUnit::Second => {
                        build_values_list!(array, TimestampSecond, values, $SIZE)
                    }
                    TimeUnit::Microsecond => {
                        build_values_list!(array, TimestampMillisecond, values, $SIZE)
                    }
                    TimeUnit::Millisecond => {
                        build_values_list!(array, TimestampMicrosecond, values, $SIZE)
                    }
                    TimeUnit::Nanosecond => {
                        build_values_list!(array, TimestampNanosecond, values, $SIZE)
                    }
=======
                    TimeUnit::Second => build_values_list_tz!(
                        TimestampSecondBuilder,
                        TimestampSecond,
                        values,
                        $SIZE
                    ),
                    TimeUnit::Microsecond => build_values_list_tz!(
                        TimestampMillisecondBuilder,
                        TimestampMillisecond,
                        values,
                        $SIZE
                    ),
                    TimeUnit::Millisecond => build_values_list_tz!(
                        TimestampMicrosecondBuilder,
                        TimestampMicrosecond,
                        values,
                        $SIZE
                    ),
                    TimeUnit::Nanosecond => build_values_list_tz!(
                        TimestampNanosecondBuilder,
                        TimestampNanosecond,
                        values,
                        $SIZE
                    ),
>>>>>>> 7607ace9
                }
            }
        }
    }};
}

macro_rules! build_values_list {
    ($MUTABLE_ARR:ident, $SCALAR_TY:ident, $VALUES:expr, $SIZE:expr) => {{
        for _ in 0..$SIZE {
            let mut vec = vec![];
            for scalar_value in $VALUES {
                match scalar_value {
                    ScalarValue::$SCALAR_TY(v) => {
                        vec.push(v.clone());
                    }
                    _ => panic!("Incompatible ScalarValue for list"),
                };
            }
            $MUTABLE_ARR.try_push(Some(vec)).unwrap();
        }

        let array: ListArray<i32> = $MUTABLE_ARR.into();
        Arc::new(array)
    }};
}

<<<<<<< HEAD
macro_rules! dyn_to_array {
    ($self:expr, $value:expr, $size:expr, $ty:ty) => {{
        Arc::new(PrimitiveArray::<$ty>::from_data(
            $self.get_datatype(),
            MutableBuffer::<$ty>::from_trusted_len_iter(repeat(*$value).take($size))
                .into(),
            None,
        ))
=======
macro_rules! build_values_list_tz {
    ($VALUE_BUILDER_TY:ident, $SCALAR_TY:ident, $VALUES:expr, $SIZE:expr) => {{
        let mut builder = ListBuilder::new($VALUE_BUILDER_TY::new($VALUES.len()));

        for _ in 0..$SIZE {
            for scalar_value in $VALUES {
                match scalar_value {
                    ScalarValue::$SCALAR_TY(Some(v), _) => {
                        builder.values().append_value(v.clone()).unwrap()
                    }
                    ScalarValue::$SCALAR_TY(None, _) => {
                        builder.values().append_null().unwrap();
                    }
                    _ => panic!("Incompatible ScalarValue for list"),
                };
            }
            builder.append(true).unwrap();
        }

        builder.finish()
    }};
}

macro_rules! build_array_from_option {
    ($DATA_TYPE:ident, $ARRAY_TYPE:ident, $EXPR:expr, $SIZE:expr) => {{
        match $EXPR {
            Some(value) => Arc::new($ARRAY_TYPE::from_value(*value, $SIZE)),
            None => new_null_array(&DataType::$DATA_TYPE, $SIZE),
        }
    }};
    ($DATA_TYPE:ident, $ENUM:expr, $ARRAY_TYPE:ident, $EXPR:expr, $SIZE:expr) => {{
        match $EXPR {
            Some(value) => Arc::new($ARRAY_TYPE::from_value(*value, $SIZE)),
            None => new_null_array(&DataType::$DATA_TYPE($ENUM), $SIZE),
        }
    }};
    ($DATA_TYPE:ident, $ENUM:expr, $ENUM2:expr, $ARRAY_TYPE:ident, $EXPR:expr, $SIZE:expr) => {{
        match $EXPR {
            Some(value) => {
                let array: ArrayRef = Arc::new($ARRAY_TYPE::from_value(*value, $SIZE));
                // Need to call cast to cast to final data type with timezone/extra param
                cast(&array, &DataType::$DATA_TYPE($ENUM, $ENUM2))
                    .expect("cannot do temporal cast")
            }
            None => new_null_array(&DataType::$DATA_TYPE($ENUM, $ENUM2), $SIZE),
        }
>>>>>>> 7607ace9
    }};
}

macro_rules! eq_array_primitive {
    ($array:expr, $index:expr, $ARRAYTYPE:ident, $VALUE:expr) => {{
        let array = $array.as_any().downcast_ref::<$ARRAYTYPE>().unwrap();
        let is_valid = array.is_valid($index);
        match $VALUE {
            Some(val) => is_valid && &array.value($index) == val,
            None => !is_valid,
        }
    }};
}

impl ScalarValue {
<<<<<<< HEAD
    /// Create null scalar value for specific data type.
    pub fn new_null(dt: DataType) -> Self {
        match dt {
            DataType::Timestamp(TimeUnit::Second, _) => {
                ScalarValue::TimestampSecond(None)
            }
            DataType::Timestamp(TimeUnit::Millisecond, _) => {
                ScalarValue::TimestampMillisecond(None)
            }
            DataType::Timestamp(TimeUnit::Microsecond, _) => {
                ScalarValue::TimestampMicrosecond(None)
            }
            DataType::Timestamp(TimeUnit::Nanosecond, _) => {
                ScalarValue::TimestampNanosecond(None)
            }
            _ => todo!("Create null scalar value for datatype: {:?}", dt),
        }
    }

=======
    /// Create a decimal Scalar from value/precision and scale.
    pub fn try_new_decimal128(
        value: i128,
        precision: usize,
        scale: usize,
    ) -> Result<Self> {
        // make sure the precision and scale is valid
        if precision <= MAX_PRECISION_FOR_DECIMAL128 && scale <= precision {
            return Ok(ScalarValue::Decimal128(Some(value), precision, scale));
        }
        return Err(DataFusionError::Internal(format!(
            "Can not new a decimal type ScalarValue for precision {} and scale {}",
            precision, scale
        )));
    }
>>>>>>> 7607ace9
    /// Getter for the `DataType` of the value
    pub fn get_datatype(&self) -> DataType {
        match self {
            ScalarValue::Boolean(_) => DataType::Boolean,
            ScalarValue::UInt8(_) => DataType::UInt8,
            ScalarValue::UInt16(_) => DataType::UInt16,
            ScalarValue::UInt32(_) => DataType::UInt32,
            ScalarValue::UInt64(_) => DataType::UInt64,
            ScalarValue::Int8(_) => DataType::Int8,
            ScalarValue::Int16(_) => DataType::Int16,
            ScalarValue::Int32(_) => DataType::Int32,
            ScalarValue::Int64(_) => DataType::Int64,
            ScalarValue::Decimal128(_, precision, scale) => {
                DataType::Decimal(*precision, *scale)
            }
            ScalarValue::TimestampSecond(_, tz_opt) => {
                DataType::Timestamp(TimeUnit::Second, tz_opt.clone())
            }
            ScalarValue::TimestampMillisecond(_, tz_opt) => {
                DataType::Timestamp(TimeUnit::Millisecond, tz_opt.clone())
            }
            ScalarValue::TimestampMicrosecond(_, tz_opt) => {
                DataType::Timestamp(TimeUnit::Microsecond, tz_opt.clone())
            }
            ScalarValue::TimestampNanosecond(_, tz_opt) => {
                DataType::Timestamp(TimeUnit::Nanosecond, tz_opt.clone())
            }
            ScalarValue::Float32(_) => DataType::Float32,
            ScalarValue::Float64(_) => DataType::Float64,
            ScalarValue::Utf8(_) => DataType::Utf8,
            ScalarValue::LargeUtf8(_) => DataType::LargeUtf8,
            ScalarValue::Binary(_) => DataType::Binary,
            ScalarValue::LargeBinary(_) => DataType::LargeBinary,
            ScalarValue::List(_, data_type) => DataType::List(Box::new(Field::new(
                "item",
                data_type.as_ref().clone(),
                true,
            ))),
            ScalarValue::Date32(_) => DataType::Date32,
            ScalarValue::Date64(_) => DataType::Date64,
            ScalarValue::IntervalYearMonth(_) => {
                DataType::Interval(IntervalUnit::YearMonth)
            }
            ScalarValue::IntervalDayTime(_) => DataType::Interval(IntervalUnit::DayTime),
            ScalarValue::Struct(_, fields) => DataType::Struct(fields.as_ref().clone()),
        }
    }

    /// Calculate arithmetic negation for a scalar value
    pub fn arithmetic_negate(&self) -> Self {
        match self {
            ScalarValue::Boolean(None)
            | ScalarValue::Int8(None)
            | ScalarValue::Int16(None)
            | ScalarValue::Int32(None)
            | ScalarValue::Int64(None)
            | ScalarValue::Float32(None) => self.clone(),
            ScalarValue::Float64(Some(v)) => ScalarValue::Float64(Some(-v)),
            ScalarValue::Float32(Some(v)) => ScalarValue::Float32(Some(-v)),
            ScalarValue::Int8(Some(v)) => ScalarValue::Int8(Some(-v)),
            ScalarValue::Int16(Some(v)) => ScalarValue::Int16(Some(-v)),
            ScalarValue::Int32(Some(v)) => ScalarValue::Int32(Some(-v)),
            ScalarValue::Int64(Some(v)) => ScalarValue::Int64(Some(-v)),
            ScalarValue::Decimal128(Some(v), precision, scale) => {
                ScalarValue::Decimal128(Some(-v), *precision, *scale)
            }
            _ => panic!("Cannot run arithmetic negate on scalar value: {:?}", self),
        }
    }

    /// whether this value is null or not.
    pub fn is_null(&self) -> bool {
        matches!(
            *self,
            ScalarValue::Boolean(None)
                | ScalarValue::UInt8(None)
                | ScalarValue::UInt16(None)
                | ScalarValue::UInt32(None)
                | ScalarValue::UInt64(None)
                | ScalarValue::Int8(None)
                | ScalarValue::Int16(None)
                | ScalarValue::Int32(None)
                | ScalarValue::Int64(None)
                | ScalarValue::Float32(None)
                | ScalarValue::Float64(None)
                | ScalarValue::Date32(None)
                | ScalarValue::Date64(None)
                | ScalarValue::Utf8(None)
                | ScalarValue::LargeUtf8(None)
                | ScalarValue::List(None, _)
                | ScalarValue::TimestampSecond(None, _)
                | ScalarValue::TimestampMillisecond(None, _)
                | ScalarValue::TimestampMicrosecond(None, _)
                | ScalarValue::TimestampNanosecond(None, _)
                | ScalarValue::Struct(None, _)
                | ScalarValue::Decimal128(None, _, _) // For decimal type, the value is null means ScalarValue::Decimal128 is null.
        )
    }

    /// Converts a scalar value into an 1-row array.
    pub fn to_array(&self) -> ArrayRef {
        self.to_array_of_size(1)
    }

    /// Converts an iterator of references [`ScalarValue`] into an [`ArrayRef`]
    /// corresponding to those values. For example,
    ///
    /// Returns an error if the iterator is empty or if the
    /// [`ScalarValue`]s are not all the same type
    ///
    /// Example
    /// ```
    /// use datafusion::scalar::ScalarValue;
    /// use arrow::array::{BooleanArray, Array};
    ///
    /// let scalars = vec![
    ///   ScalarValue::Boolean(Some(true)),
    ///   ScalarValue::Boolean(None),
    ///   ScalarValue::Boolean(Some(false)),
    /// ];
    ///
    /// // Build an Array from the list of ScalarValues
    /// let array = ScalarValue::iter_to_array(scalars.into_iter())
    ///   .unwrap();
    ///
    /// let expected: Box<dyn Array> = Box::new(
    ///   BooleanArray::from(vec![
    ///     Some(true),
    ///     None,
    ///     Some(false)
    ///   ]
    /// ));
    ///
    /// assert_eq!(&array, &expected);
    /// ```
    pub fn iter_to_array(
        scalars: impl IntoIterator<Item = ScalarValue>,
    ) -> Result<Box<dyn Array>> {
        let mut scalars = scalars.into_iter().peekable();

        // figure out the type based on the first element
        let data_type = match scalars.peek() {
            None => {
                return Err(DataFusionError::Internal(
                    "Empty iterator passed to ScalarValue::iter_to_array".to_string(),
                ));
            }
            Some(sv) => sv.get_datatype(),
        };

        /// Creates an array of $ARRAY_TY by unpacking values of
        /// SCALAR_TY for primitive types
        macro_rules! build_array_primitive {
            ($TY:ty, $SCALAR_TY:ident, $DT:ident) => {{
                {
                    Box::new(scalars
                        .map(|sv| {
                            if let ScalarValue::$SCALAR_TY(v) = sv {
                                Ok(v)
                            } else {
                                Err(DataFusionError::Internal(format!(
                                    "Inconsistent types in ScalarValue::iter_to_array. \
                                     Expected {:?}, got {:?}",
                                    data_type, sv
                                )))
                            }
                        })
                        .collect::<Result<PrimitiveArray<$TY>>>()?.to($DT)
                        ) as Box<dyn Array>
                }
            }};
        }

        macro_rules! build_array_primitive_tz {
            ($ARRAY_TY:ident, $SCALAR_TY:ident) => {{
                {
                    let array = scalars
                        .map(|sv| {
                            if let ScalarValue::$SCALAR_TY(v, _) = sv {
                                Ok(v)
                            } else {
                                Err(DataFusionError::Internal(format!(
                                    "Inconsistent types in ScalarValue::iter_to_array. \
                                     Expected {:?}, got {:?}",
                                    data_type, sv
                                )))
                            }
                        })
                        .collect::<Result<$ARRAY_TY>>()?;

                    Arc::new(array)
                }
            }};
        }

        /// Creates an array of $ARRAY_TY by unpacking values of
        /// SCALAR_TY for "string-like" types.
        macro_rules! build_array_string {
            ($ARRAY_TY:ident, $SCALAR_TY:ident) => {{
                {
                    let array = scalars
                        .map(|sv| {
                            if let ScalarValue::$SCALAR_TY(v) = sv {
                                Ok(v)
                            } else {
                                Err(DataFusionError::Internal(format!(
                                    "Inconsistent types in ScalarValue::iter_to_array. \
                                     Expected {:?}, got {:?}",
                                    data_type, sv
                                )))
                            }
                        })
                        .collect::<Result<$ARRAY_TY>>()?;
                    Box::new(array)
                }
            }};
        }

        macro_rules! build_array_list {
            ($MUTABLE_TY:ty, $SCALAR_TY:ident) => {{
                let mut array = MutableListArray::<i32, $MUTABLE_TY>::new();
                for scalar in scalars.into_iter() {
                    match scalar {
                        ScalarValue::List(Some(xs), _) => {
                            let xs = *xs;
                            let mut vec = vec![];
                            for s in xs {
                                match s {
                                    ScalarValue::$SCALAR_TY(o) => { vec.push(o) }
                                    sv => return Err(DataFusionError::Internal(format!(
                                        "Inconsistent types in ScalarValue::iter_to_array. \
                                         Expected Utf8, got {:?}",
                                        sv
                                    ))),
                                }
                            }
                            array.try_push(Some(vec))?;
                        }
                        ScalarValue::List(None, _) => {
                            array.push_null();
                        }
                        sv => {
                            return Err(DataFusionError::Internal(format!(
                                "Inconsistent types in ScalarValue::iter_to_array. \
                             Expected List, got {:?}",
                                sv
                            )))
                        }
                    }
                }

                let array: ListArray<i32> = array.into();
                Box::new(array)
            }}
        }

<<<<<<< HEAD
        use DataType::*;
        let array: Box<dyn Array> = match &data_type {
            DataType::Boolean => Box::new(
                scalars
                    .map(|sv| {
                        if let ScalarValue::Boolean(v) = sv {
                            Ok(v)
                        } else {
                            Err(DataFusionError::Internal(format!(
                                "Inconsistent types in ScalarValue::iter_to_array. \
                                 Expected {:?}, got {:?}",
                                data_type, sv
                            )))
                        }
                    })
                    .collect::<Result<BooleanArray>>()?,
            ),
            Float32 => {
                build_array_primitive!(f32, Float32, Float32)
            }
            Float64 => {
                build_array_primitive!(f64, Float64, Float64)
            }
            Int8 => build_array_primitive!(i8, Int8, Int8),
            Int16 => build_array_primitive!(i16, Int16, Int16),
            Int32 => build_array_primitive!(i32, Int32, Int32),
            Int64 => build_array_primitive!(i64, Int64, Int64),
            UInt8 => build_array_primitive!(u8, UInt8, UInt8),
            UInt16 => build_array_primitive!(u16, UInt16, UInt16),
            UInt32 => build_array_primitive!(u32, UInt32, UInt32),
            UInt64 => build_array_primitive!(u64, UInt64, UInt64),
            Utf8 => build_array_string!(StringArray, Utf8),
            LargeUtf8 => build_array_string!(LargeStringArray, LargeUtf8),
            Binary => build_array_string!(SmallBinaryArray, Binary),
            LargeBinary => build_array_string!(LargeBinaryArray, LargeBinary),
            Date32 => build_array_primitive!(i32, Date32, Date32),
            Date64 => build_array_primitive!(i64, Date64, Date64),
            Timestamp(TimeUnit::Second, None) => {
                build_array_primitive!(i64, TimestampSecond, data_type)
            }
            Timestamp(TimeUnit::Millisecond, None) => {
                build_array_primitive!(i64, TimestampMillisecond, data_type)
            }
            Timestamp(TimeUnit::Microsecond, None) => {
                build_array_primitive!(i64, TimestampMicrosecond, data_type)
            }
            Timestamp(TimeUnit::Nanosecond, None) => {
                build_array_primitive!(i64, TimestampNanosecond, data_type)
            }
            Interval(IntervalUnit::DayTime) => {
                build_array_primitive!(days_ms, IntervalDayTime, data_type)
            }
            Interval(IntervalUnit::YearMonth) => {
                build_array_primitive!(i32, IntervalYearMonth, data_type)
=======
        let array: ArrayRef = match &data_type {
            DataType::Decimal(precision, scale) => {
                let decimal_array =
                    ScalarValue::iter_to_decimal_array(scalars, precision, scale)?;
                Arc::new(decimal_array)
            }
            DataType::Boolean => build_array_primitive!(BooleanArray, Boolean),
            DataType::Float32 => build_array_primitive!(Float32Array, Float32),
            DataType::Float64 => build_array_primitive!(Float64Array, Float64),
            DataType::Int8 => build_array_primitive!(Int8Array, Int8),
            DataType::Int16 => build_array_primitive!(Int16Array, Int16),
            DataType::Int32 => build_array_primitive!(Int32Array, Int32),
            DataType::Int64 => build_array_primitive!(Int64Array, Int64),
            DataType::UInt8 => build_array_primitive!(UInt8Array, UInt8),
            DataType::UInt16 => build_array_primitive!(UInt16Array, UInt16),
            DataType::UInt32 => build_array_primitive!(UInt32Array, UInt32),
            DataType::UInt64 => build_array_primitive!(UInt64Array, UInt64),
            DataType::Utf8 => build_array_string!(StringArray, Utf8),
            DataType::LargeUtf8 => build_array_string!(LargeStringArray, LargeUtf8),
            DataType::Binary => build_array_string!(BinaryArray, Binary),
            DataType::LargeBinary => build_array_string!(LargeBinaryArray, LargeBinary),
            DataType::Date32 => build_array_primitive!(Date32Array, Date32),
            DataType::Date64 => build_array_primitive!(Date64Array, Date64),
            DataType::Timestamp(TimeUnit::Second, _) => {
                build_array_primitive_tz!(TimestampSecondArray, TimestampSecond)
            }
            DataType::Timestamp(TimeUnit::Millisecond, _) => {
                build_array_primitive_tz!(TimestampMillisecondArray, TimestampMillisecond)
            }
            DataType::Timestamp(TimeUnit::Microsecond, _) => {
                build_array_primitive_tz!(TimestampMicrosecondArray, TimestampMicrosecond)
            }
            DataType::Timestamp(TimeUnit::Nanosecond, _) => {
                build_array_primitive_tz!(TimestampNanosecondArray, TimestampNanosecond)
            }
            DataType::Interval(IntervalUnit::DayTime) => {
                build_array_primitive!(IntervalDayTimeArray, IntervalDayTime)
            }
            DataType::Interval(IntervalUnit::YearMonth) => {
                build_array_primitive!(IntervalYearMonthArray, IntervalYearMonth)
>>>>>>> 7607ace9
            }
            DataType::List(fields) if fields.data_type() == &DataType::Int8 => {
                build_array_list!(Int8Vec, Int8)
            }
            DataType::List(fields) if fields.data_type() == &DataType::Int16 => {
                build_array_list!(Int16Vec, Int16)
            }
            DataType::List(fields) if fields.data_type() == &DataType::Int32 => {
                build_array_list!(Int32Vec, Int32)
            }
            DataType::List(fields) if fields.data_type() == &DataType::Int64 => {
                build_array_list!(Int64Vec, Int64)
            }
            DataType::List(fields) if fields.data_type() == &DataType::UInt8 => {
                build_array_list!(UInt8Vec, UInt8)
            }
            DataType::List(fields) if fields.data_type() == &DataType::UInt16 => {
                build_array_list!(UInt16Vec, UInt16)
            }
            DataType::List(fields) if fields.data_type() == &DataType::UInt32 => {
                build_array_list!(UInt32Vec, UInt32)
            }
            DataType::List(fields) if fields.data_type() == &DataType::UInt64 => {
                build_array_list!(UInt64Vec, UInt64)
            }
            DataType::List(fields) if fields.data_type() == &DataType::Float32 => {
                build_array_list!(Float32Vec, Float32)
            }
            DataType::List(fields) if fields.data_type() == &DataType::Float64 => {
                build_array_list!(Float64Vec, Float64)
            }
            DataType::List(fields) if fields.data_type() == &DataType::Utf8 => {
                build_array_list!(MutableStringArray, Utf8)
            }
            DataType::List(fields) if fields.data_type() == &DataType::LargeUtf8 => {
                build_array_list!(MutableLargeStringArray, LargeUtf8)
            }
            DataType::List(_) => {
                // Fallback case handling homogeneous lists with any ScalarValue element type
                let list_array = ScalarValue::iter_to_array_list(scalars, &data_type)?;
                Arc::new(list_array)
            }
            DataType::Struct(fields) => {
                // Initialize a Vector to store the ScalarValues for each column
                let mut columns: Vec<Vec<ScalarValue>> =
                    (0..fields.len()).map(|_| Vec::new()).collect();

                // Iterate over scalars to populate the column scalars for each row
                for scalar in scalars {
                    if let ScalarValue::Struct(values, fields) = scalar {
                        match values {
                            Some(values) => {
                                // Push value for each field
                                for c in 0..columns.len() {
                                    let column = columns.get_mut(c).unwrap();
                                    column.push(values[c].clone());
                                }
                            }
                            None => {
                                // Push NULL of the appropriate type for each field
                                for c in 0..columns.len() {
                                    let dtype = fields[c].data_type();
                                    let column = columns.get_mut(c).unwrap();
                                    column.push(ScalarValue::try_from(dtype)?);
                                }
                            }
                        };
                    } else {
                        return Err(DataFusionError::Internal(format!(
                            "Expected Struct but found: {}",
                            scalar
                        )));
                    };
                }

                // Call iter_to_array recursively to convert the scalars for each column into Arrow arrays
                let field_values = fields
                    .iter()
                    .zip(columns)
                    .map(|(field, column)| -> Result<(Field, ArrayRef)> {
                        Ok((field.clone(), Self::iter_to_array(column)?))
                    })
                    .collect::<Result<Vec<_>>>()?;

                Arc::new(StructArray::from(field_values))
            }
            _ => {
                return Err(DataFusionError::Internal(format!(
                    "Unsupported creation of {:?} array from ScalarValue {:?}",
                    data_type,
                    scalars.peek()
                )));
            }
        };

        Ok(array)
    }

    fn iter_to_decimal_array(
        scalars: impl IntoIterator<Item = ScalarValue>,
        precision: &usize,
        scale: &usize,
    ) -> Result<DecimalArray> {
        // collect the value as Option<i128>
        let array = scalars
            .into_iter()
            .map(|element: ScalarValue| match element {
                ScalarValue::Decimal128(v1, _, _) => v1,
                _ => unreachable!(),
            })
            .collect::<Vec<Option<i128>>>();

        // build the decimal array using the Decimal Builder
        let mut builder = DecimalBuilder::new(array.len(), *precision, *scale);
        array.iter().for_each(|element| match element {
            None => {
                builder.append_null().unwrap();
            }
            Some(v) => {
                builder.append_value(*v).unwrap();
            }
        });
        Ok(builder.finish())
    }

    fn iter_to_array_list(
        scalars: impl IntoIterator<Item = ScalarValue>,
        data_type: &DataType,
    ) -> Result<GenericListArray<i32>> {
        let mut offsets = Int32Array::builder(0);
        if let Err(err) = offsets.append_value(0) {
            return Err(DataFusionError::ArrowError(err));
        }

        let mut elements: Vec<ArrayRef> = Vec::new();
        let mut valid = BooleanBufferBuilder::new(0);
        let mut flat_len = 0i32;
        for scalar in scalars {
            if let ScalarValue::List(values, _) = scalar {
                match values {
                    Some(values) => {
                        let element_array = ScalarValue::iter_to_array(*values)?;

                        // Add new offset index
                        flat_len += element_array.len() as i32;
                        if let Err(err) = offsets.append_value(flat_len) {
                            return Err(DataFusionError::ArrowError(err));
                        }

                        elements.push(element_array);

                        // Element is valid
                        valid.append(true);
                    }
                    None => {
                        // Repeat previous offset index
                        if let Err(err) = offsets.append_value(flat_len) {
                            return Err(DataFusionError::ArrowError(err));
                        }

                        // Element is null
                        valid.append(false);
                    }
                }
            } else {
                return Err(DataFusionError::Internal(format!(
                    "Expected ScalarValue::List element. Received {:?}",
                    scalar
                )));
            }
        }

        // Concatenate element arrays to create single flat array
        let element_arrays: Vec<&dyn Array> =
            elements.iter().map(|a| a.as_ref()).collect();
        let flat_array = match arrow::compute::concat(&element_arrays) {
            Ok(flat_array) => flat_array,
            Err(err) => return Err(DataFusionError::ArrowError(err)),
        };

        // Build ListArray using ArrayData so we can specify a flat inner array, and offset indices
        let offsets_array = offsets.finish();
        let array_data = ArrayDataBuilder::new(data_type.clone())
            .len(offsets_array.len() - 1)
            .null_bit_buffer(valid.finish())
            .add_buffer(offsets_array.data().buffers()[0].clone())
            .add_child_data(flat_array.data().clone());

        let list_array = ListArray::from(array_data.build()?);
        Ok(list_array)
    }

    fn build_decimal_array(
        value: &Option<i128>,
        precision: &usize,
        scale: &usize,
        size: usize,
    ) -> DecimalArray {
        let mut builder = DecimalBuilder::new(size, *precision, *scale);
        match value {
            None => {
                for _i in 0..size {
                    builder.append_null().unwrap();
                }
            }
            Some(v) => {
                let v = *v;
                for _i in 0..size {
                    builder.append_value(v).unwrap();
                }
            }
        };
        builder.finish()
    }

    /// Converts a scalar value into an array of `size` rows.
    pub fn to_array_of_size(&self, size: usize) -> ArrayRef {
        match self {
            ScalarValue::Decimal128(e, precision, scale) => {
                Arc::new(ScalarValue::build_decimal_array(e, precision, scale, size))
            }
            ScalarValue::Boolean(e) => {
                Arc::new(BooleanArray::from(vec![*e; size])) as ArrayRef
            }
<<<<<<< HEAD
            ScalarValue::Float64(e) => match e {
                Some(value) => dyn_to_array!(self, value, size, f64),
                None => new_null_array(self.get_datatype(), size).into(),
            },
            ScalarValue::Float32(e) => match e {
                Some(value) => dyn_to_array!(self, value, size, f32),
                None => new_null_array(self.get_datatype(), size).into(),
            },
            ScalarValue::Int8(e) => match e {
                Some(value) => dyn_to_array!(self, value, size, i8),
                None => new_null_array(self.get_datatype(), size).into(),
            },
            ScalarValue::Int16(e) => match e {
                Some(value) => dyn_to_array!(self, value, size, i16),
                None => new_null_array(self.get_datatype(), size).into(),
            },
            ScalarValue::Int32(e)
            | ScalarValue::Date32(e)
            | ScalarValue::IntervalYearMonth(e) => match e {
                Some(value) => dyn_to_array!(self, value, size, i32),
                None => new_null_array(self.get_datatype(), size).into(),
            },
            ScalarValue::Int64(e)
            | ScalarValue::Date64(e)
            | ScalarValue::TimestampSecond(e)
            | ScalarValue::TimestampMillisecond(e)
            | ScalarValue::TimestampMicrosecond(e)
            | ScalarValue::TimestampNanosecond(e) => match e {
                Some(value) => dyn_to_array!(self, value, size, i64),
                None => new_null_array(self.get_datatype(), size).into(),
            },
            ScalarValue::UInt8(e) => match e {
                Some(value) => dyn_to_array!(self, value, size, u8),
                None => new_null_array(self.get_datatype(), size).into(),
            },
            ScalarValue::UInt16(e) => match e {
                Some(value) => dyn_to_array!(self, value, size, u16),
                None => new_null_array(self.get_datatype(), size).into(),
            },
            ScalarValue::UInt32(e) => match e {
                Some(value) => dyn_to_array!(self, value, size, u32),
                None => new_null_array(self.get_datatype(), size).into(),
            },
            ScalarValue::UInt64(e) => match e {
                Some(value) => dyn_to_array!(self, value, size, u64),
                None => new_null_array(self.get_datatype(), size).into(),
            },
=======
            ScalarValue::Float64(e) => {
                build_array_from_option!(Float64, Float64Array, e, size)
            }
            ScalarValue::Float32(e) => {
                build_array_from_option!(Float32, Float32Array, e, size)
            }
            ScalarValue::Int8(e) => build_array_from_option!(Int8, Int8Array, e, size),
            ScalarValue::Int16(e) => build_array_from_option!(Int16, Int16Array, e, size),
            ScalarValue::Int32(e) => build_array_from_option!(Int32, Int32Array, e, size),
            ScalarValue::Int64(e) => build_array_from_option!(Int64, Int64Array, e, size),
            ScalarValue::UInt8(e) => build_array_from_option!(UInt8, UInt8Array, e, size),
            ScalarValue::UInt16(e) => {
                build_array_from_option!(UInt16, UInt16Array, e, size)
            }
            ScalarValue::UInt32(e) => {
                build_array_from_option!(UInt32, UInt32Array, e, size)
            }
            ScalarValue::UInt64(e) => {
                build_array_from_option!(UInt64, UInt64Array, e, size)
            }
            ScalarValue::TimestampSecond(e, tz_opt) => build_array_from_option!(
                Timestamp,
                TimeUnit::Second,
                tz_opt.clone(),
                TimestampSecondArray,
                e,
                size
            ),
            ScalarValue::TimestampMillisecond(e, tz_opt) => build_array_from_option!(
                Timestamp,
                TimeUnit::Millisecond,
                tz_opt.clone(),
                TimestampMillisecondArray,
                e,
                size
            ),

            ScalarValue::TimestampMicrosecond(e, tz_opt) => build_array_from_option!(
                Timestamp,
                TimeUnit::Microsecond,
                tz_opt.clone(),
                TimestampMicrosecondArray,
                e,
                size
            ),
            ScalarValue::TimestampNanosecond(e, tz_opt) => build_array_from_option!(
                Timestamp,
                TimeUnit::Nanosecond,
                tz_opt.clone(),
                TimestampNanosecondArray,
                e,
                size
            ),
>>>>>>> 7607ace9
            ScalarValue::Utf8(e) => match e {
                Some(value) => Arc::new(Utf8Array::<i32>::from_trusted_len_values_iter(
                    repeat(&value).take(size),
                )),
                None => new_null_array(self.get_datatype(), size).into(),
            },
            ScalarValue::LargeUtf8(e) => match e {
                Some(value) => Arc::new(Utf8Array::<i64>::from_trusted_len_values_iter(
                    repeat(&value).take(size),
                )),
                None => new_null_array(self.get_datatype(), size).into(),
            },
            ScalarValue::Binary(e) => match e {
                Some(value) => Arc::new(
                    repeat(Some(value.as_slice()))
                        .take(size)
                        .collect::<BinaryArray<i32>>(),
                ),
                None => new_null_array(self.get_datatype(), size).into(),
            },
            ScalarValue::LargeBinary(e) => match e {
                Some(value) => Arc::new(
                    repeat(Some(value.as_slice()))
                        .take(size)
                        .collect::<BinaryArray<i64>>(),
                ),
                None => new_null_array(self.get_datatype(), size).into(),
            },
            ScalarValue::List(values, data_type) => match data_type.as_ref() {
                DataType::Boolean => {
                    build_list!(MutableBooleanArray, Boolean, values, size)
                }
                DataType::Int8 => build_list!(Int8Vec, Int8, values, size),
                DataType::Int16 => build_list!(Int16Vec, Int16, values, size),
                DataType::Int32 => build_list!(Int32Vec, Int32, values, size),
                DataType::Int64 => build_list!(Int64Vec, Int64, values, size),
                DataType::UInt8 => build_list!(UInt8Vec, UInt8, values, size),
                DataType::UInt16 => build_list!(UInt16Vec, UInt16, values, size),
                DataType::UInt32 => build_list!(UInt32Vec, UInt32, values, size),
                DataType::UInt64 => build_list!(UInt64Vec, UInt64, values, size),
                DataType::Float32 => build_list!(Float32Vec, Float32, values, size),
                DataType::Float64 => build_list!(Float64Vec, Float64, values, size),
                DataType::Timestamp(unit, tz) => {
                    build_timestamp_list!(*unit, tz.clone(), values, size)
                }
                DataType::Utf8 => build_list!(MutableStringArray, Utf8, values, size),
                DataType::LargeUtf8 => {
                    build_list!(MutableLargeStringArray, LargeUtf8, values, size)
                }
<<<<<<< HEAD
                dt => panic!("Unexpected DataType for list {:?}", dt),
            },
            ScalarValue::IntervalDayTime(e) => match e {
                Some(value) => {
                    Arc::new(PrimitiveArray::<days_ms>::from_trusted_len_values_iter(
                        std::iter::repeat(*value).take(size),
                    ))
                }
                None => new_null_array(self.get_datatype(), size).into(),
            },
=======
                _ => ScalarValue::iter_to_array_list(
                    repeat(self.clone()).take(size),
                    &DataType::List(Box::new(Field::new(
                        "item",
                        data_type.as_ref().clone(),
                        true,
                    ))),
                )
                .unwrap(),
            }),
            ScalarValue::Date32(e) => {
                build_array_from_option!(Date32, Date32Array, e, size)
            }
            ScalarValue::Date64(e) => {
                build_array_from_option!(Date64, Date64Array, e, size)
            }
            ScalarValue::IntervalDayTime(e) => build_array_from_option!(
                Interval,
                IntervalUnit::DayTime,
                IntervalDayTimeArray,
                e,
                size
            ),

            ScalarValue::IntervalYearMonth(e) => build_array_from_option!(
                Interval,
                IntervalUnit::YearMonth,
                IntervalYearMonthArray,
                e,
                size
            ),
            ScalarValue::Struct(values, fields) => match values {
                Some(values) => {
                    let field_values: Vec<_> = fields
                        .iter()
                        .zip(values.iter())
                        .map(|(field, value)| {
                            (field.clone(), value.to_array_of_size(size))
                        })
                        .collect();

                    Arc::new(StructArray::from(field_values))
                }
                None => {
                    let field_values: Vec<_> = fields
                        .iter()
                        .map(|field| {
                            let none_field = Self::try_from(field.data_type()).expect(
                                "Failed to construct null ScalarValue from Struct field type"
                            );
                            (field.clone(), none_field.to_array_of_size(size))
                        })
                        .collect();

                    Arc::new(StructArray::from(field_values))
                }
            },
        }
    }

    fn get_decimal_value_from_array(
        array: &ArrayRef,
        index: usize,
        precision: &usize,
        scale: &usize,
    ) -> ScalarValue {
        let array = array.as_any().downcast_ref::<DecimalArray>().unwrap();
        if array.is_null(index) {
            ScalarValue::Decimal128(None, *precision, *scale)
        } else {
            ScalarValue::Decimal128(Some(array.value(index)), *precision, *scale)
>>>>>>> 7607ace9
        }
    }

    /// Converts a value in `array` at `index` into a ScalarValue
    pub fn try_from_array(array: &ArrayRef, index: usize) -> Result<Self> {
        // handle NULL value
        if !array.is_valid(index) {
            return array.data_type().try_into();
        }

        Ok(match array.data_type() {
            DataType::Decimal(precision, scale) => {
                ScalarValue::get_decimal_value_from_array(array, index, precision, scale)
            }
            DataType::Boolean => typed_cast!(array, index, BooleanArray, Boolean),
            DataType::Float64 => typed_cast!(array, index, Float64Array, Float64),
            DataType::Float32 => typed_cast!(array, index, Float32Array, Float32),
            DataType::UInt64 => typed_cast!(array, index, UInt64Array, UInt64),
            DataType::UInt32 => typed_cast!(array, index, UInt32Array, UInt32),
            DataType::UInt16 => typed_cast!(array, index, UInt16Array, UInt16),
            DataType::UInt8 => typed_cast!(array, index, UInt8Array, UInt8),
            DataType::Int64 => typed_cast!(array, index, Int64Array, Int64),
            DataType::Int32 => typed_cast!(array, index, Int32Array, Int32),
            DataType::Int16 => typed_cast!(array, index, Int16Array, Int16),
            DataType::Int8 => typed_cast!(array, index, Int8Array, Int8),
            DataType::Binary => typed_cast!(array, index, BinaryArray, Binary),
            DataType::LargeBinary => {
                typed_cast!(array, index, LargeBinaryArray, LargeBinary)
            }
            DataType::Utf8 => typed_cast!(array, index, StringArray, Utf8),
            DataType::LargeUtf8 => typed_cast!(array, index, LargeStringArray, LargeUtf8),
            DataType::List(nested_type) => {
                let list_array = array
                    .as_any()
                    .downcast_ref::<ListArray<i32>>()
                    .ok_or_else(|| {
                        DataFusionError::Internal(
                            "Failed to downcast ListArray".to_string(),
                        )
                    })?;
                let value = match list_array.is_null(index) {
                    true => None,
                    false => {
                        let nested_array = ArrayRef::from(list_array.value(index));
                        let scalar_vec = (0..nested_array.len())
                            .map(|i| ScalarValue::try_from_array(&nested_array, i))
                            .collect::<Result<Vec<_>>>()?;
                        Some(scalar_vec)
                    }
                };
                let value = value.map(Box::new);
                let data_type = Box::new(nested_type.data_type().clone());
                ScalarValue::List(value, data_type)
            }
            DataType::Date32 => {
                typed_cast!(array, index, Int32Array, Date32)
            }
            DataType::Date64 => {
                typed_cast!(array, index, Int64Array, Date64)
            }
<<<<<<< HEAD
            DataType::Timestamp(TimeUnit::Second, _) => {
                typed_cast!(array, index, Int64Array, TimestampSecond)
            }
            DataType::Timestamp(TimeUnit::Millisecond, _) => {
                typed_cast!(array, index, Int64Array, TimestampMillisecond)
            }
            DataType::Timestamp(TimeUnit::Microsecond, _) => {
                typed_cast!(array, index, Int64Array, TimestampMicrosecond)
            }
            DataType::Timestamp(TimeUnit::Nanosecond, _) => {
                typed_cast!(array, index, Int64Array, TimestampNanosecond)
            }
            DataType::Dictionary(index_type, _) => {
                let (values, values_index) = match index_type {
                    IntegerType::Int8 => get_dict_value::<i8>(array, index)?,
                    IntegerType::Int16 => get_dict_value::<i16>(array, index)?,
                    IntegerType::Int32 => get_dict_value::<i32>(array, index)?,
                    IntegerType::Int64 => get_dict_value::<i64>(array, index)?,
                    IntegerType::UInt8 => get_dict_value::<u8>(array, index)?,
                    IntegerType::UInt16 => get_dict_value::<u16>(array, index)?,
                    IntegerType::UInt32 => get_dict_value::<u32>(array, index)?,
                    IntegerType::UInt64 => get_dict_value::<u64>(array, index)?,
=======
            DataType::Timestamp(TimeUnit::Second, tz_opt) => {
                typed_cast_tz!(
                    array,
                    index,
                    TimestampSecondArray,
                    TimestampSecond,
                    tz_opt
                )
            }
            DataType::Timestamp(TimeUnit::Millisecond, tz_opt) => {
                typed_cast_tz!(
                    array,
                    index,
                    TimestampMillisecondArray,
                    TimestampMillisecond,
                    tz_opt
                )
            }
            DataType::Timestamp(TimeUnit::Microsecond, tz_opt) => {
                typed_cast_tz!(
                    array,
                    index,
                    TimestampMicrosecondArray,
                    TimestampMicrosecond,
                    tz_opt
                )
            }
            DataType::Timestamp(TimeUnit::Nanosecond, tz_opt) => {
                typed_cast_tz!(
                    array,
                    index,
                    TimestampNanosecondArray,
                    TimestampNanosecond,
                    tz_opt
                )
            }
            DataType::Dictionary(index_type, _) => {
                let (values, values_index) = match **index_type {
                    DataType::Int8 => get_dict_value::<Int8Type>(array, index)?,
                    DataType::Int16 => get_dict_value::<Int16Type>(array, index)?,
                    DataType::Int32 => get_dict_value::<Int32Type>(array, index)?,
                    DataType::Int64 => get_dict_value::<Int64Type>(array, index)?,
                    DataType::UInt8 => get_dict_value::<UInt8Type>(array, index)?,
                    DataType::UInt16 => get_dict_value::<UInt16Type>(array, index)?,
                    DataType::UInt32 => get_dict_value::<UInt32Type>(array, index)?,
                    DataType::UInt64 => get_dict_value::<UInt64Type>(array, index)?,
                    _ => {
                        return Err(DataFusionError::Internal(format!(
                            "Index type not supported while creating scalar from dictionary: {}",
                            array.data_type(),
                        )));
                    }
>>>>>>> 7607ace9
                };

                match values_index {
                    Some(values_index) => Self::try_from_array(values, values_index)?,
                    // was null
                    None => values.data_type().try_into()?,
                }
            }
            DataType::Struct(fields) => {
                let array =
                    array
                        .as_any()
                        .downcast_ref::<StructArray>()
                        .ok_or_else(|| {
                            DataFusionError::Internal(
                                "Failed to downcast ArrayRef to StructArray".to_string(),
                            )
                        })?;
                let mut field_values: Vec<ScalarValue> = Vec::new();
                for col_index in 0..array.num_columns() {
                    let col_array = array.column(col_index);
                    let col_scalar = ScalarValue::try_from_array(col_array, index)?;
                    field_values.push(col_scalar);
                }
                Self::Struct(Some(Box::new(field_values)), Box::new(fields.clone()))
            }
            other => {
                return Err(DataFusionError::NotImplemented(format!(
                    "Can't create a scalar from array of type \"{:?}\"",
                    other
                )));
            }
        })
    }

    fn eq_array_decimal(
        array: &ArrayRef,
        index: usize,
        value: &Option<i128>,
        precision: usize,
        scale: usize,
    ) -> bool {
        let array = array.as_any().downcast_ref::<DecimalArray>().unwrap();
        if array.precision() != precision || array.scale() != scale {
            return false;
        }
        match value {
            None => array.is_null(index),
            Some(v) => !array.is_null(index) && array.value(index) == *v,
        }
    }

    /// Compares a single row of array @ index for equality with self,
    /// in an optimized fashion.
    ///
    /// This method implements an optimized version of:
    ///
    /// ```text
    ///     let arr_scalar = Self::try_from_array(array, index).unwrap();
    ///     arr_scalar.eq(self)
    /// ```
    ///
    /// *Performance note*: the arrow compute kernels should be
    /// preferred over this function if at all possible as they can be
    /// vectorized and are generally much faster.
    ///
    /// This function has a few narrow usescases such as hash table key
    /// comparisons where comparing a single row at a time is necessary.
    #[inline]
    pub fn eq_array(&self, array: &ArrayRef, index: usize) -> bool {
        if let DataType::Dictionary(key_type, _) = array.data_type() {
            return self.eq_array_dictionary(array, index, key_type);
        }

        match self {
            ScalarValue::Decimal128(v, precision, scale) => {
                ScalarValue::eq_array_decimal(array, index, v, *precision, *scale)
            }
            ScalarValue::Boolean(val) => {
                eq_array_primitive!(array, index, BooleanArray, val)
            }
            ScalarValue::Float32(val) => {
                eq_array_primitive!(array, index, Float32Array, val)
            }
            ScalarValue::Float64(val) => {
                eq_array_primitive!(array, index, Float64Array, val)
            }
            ScalarValue::Int8(val) => eq_array_primitive!(array, index, Int8Array, val),
            ScalarValue::Int16(val) => eq_array_primitive!(array, index, Int16Array, val),
            ScalarValue::Int32(val) => eq_array_primitive!(array, index, Int32Array, val),
            ScalarValue::Int64(val) => eq_array_primitive!(array, index, Int64Array, val),
            ScalarValue::UInt8(val) => eq_array_primitive!(array, index, UInt8Array, val),
            ScalarValue::UInt16(val) => {
                eq_array_primitive!(array, index, UInt16Array, val)
            }
            ScalarValue::UInt32(val) => {
                eq_array_primitive!(array, index, UInt32Array, val)
            }
            ScalarValue::UInt64(val) => {
                eq_array_primitive!(array, index, UInt64Array, val)
            }
            ScalarValue::Utf8(val) => eq_array_primitive!(array, index, StringArray, val),
            ScalarValue::LargeUtf8(val) => {
                eq_array_primitive!(array, index, LargeStringArray, val)
            }
            ScalarValue::Binary(val) => {
                eq_array_primitive!(array, index, SmallBinaryArray, val)
            }
            ScalarValue::LargeBinary(val) => {
                eq_array_primitive!(array, index, LargeBinaryArray, val)
            }
            ScalarValue::List(_, _) => unimplemented!(),
            ScalarValue::Date32(val) => {
                eq_array_primitive!(array, index, Int32Array, val)
            }
            ScalarValue::Date64(val) => {
                eq_array_primitive!(array, index, Int64Array, val)
            }
<<<<<<< HEAD
            ScalarValue::TimestampSecond(val) => {
                eq_array_primitive!(array, index, Int64Array, val)
            }
            ScalarValue::TimestampMillisecond(val) => {
                eq_array_primitive!(array, index, Int64Array, val)
            }
            ScalarValue::TimestampMicrosecond(val) => {
                eq_array_primitive!(array, index, Int64Array, val)
            }
            ScalarValue::TimestampNanosecond(val) => {
                eq_array_primitive!(array, index, Int64Array, val)
=======
            ScalarValue::TimestampSecond(val, _) => {
                eq_array_primitive!(array, index, TimestampSecondArray, val)
            }
            ScalarValue::TimestampMillisecond(val, _) => {
                eq_array_primitive!(array, index, TimestampMillisecondArray, val)
            }
            ScalarValue::TimestampMicrosecond(val, _) => {
                eq_array_primitive!(array, index, TimestampMicrosecondArray, val)
            }
            ScalarValue::TimestampNanosecond(val, _) => {
                eq_array_primitive!(array, index, TimestampNanosecondArray, val)
>>>>>>> 7607ace9
            }
            ScalarValue::IntervalYearMonth(val) => {
                eq_array_primitive!(array, index, Int32Array, val)
            }
            ScalarValue::IntervalDayTime(val) => {
                eq_array_primitive!(array, index, DaysMsArray, val)
            }
            ScalarValue::Struct(_, _) => unimplemented!(),
        }
    }

    /// Compares a dictionary array with indexes of type `key_type`
    /// with the array @ index for equality with self
    fn eq_array_dictionary(
        &self,
        array: &ArrayRef,
        index: usize,
        key_type: &IntegerType,
    ) -> bool {
        let (values, values_index) = match key_type {
            IntegerType::Int8 => get_dict_value::<i8>(array, index).unwrap(),
            IntegerType::Int16 => get_dict_value::<i16>(array, index).unwrap(),
            IntegerType::Int32 => get_dict_value::<i32>(array, index).unwrap(),
            IntegerType::Int64 => get_dict_value::<i64>(array, index).unwrap(),
            IntegerType::UInt8 => get_dict_value::<u8>(array, index).unwrap(),
            IntegerType::UInt16 => get_dict_value::<u16>(array, index).unwrap(),
            IntegerType::UInt32 => get_dict_value::<u32>(array, index).unwrap(),
            IntegerType::UInt64 => get_dict_value::<u64>(array, index).unwrap(),
        };

        match values_index {
            Some(values_index) => self.eq_array(values, values_index),
            None => self.is_null(),
        }
    }
}

macro_rules! impl_scalar {
    ($ty:ty, $scalar:tt) => {
        impl From<$ty> for ScalarValue {
            fn from(value: $ty) -> Self {
                ScalarValue::$scalar(Some(value))
            }
        }

        impl From<Option<$ty>> for ScalarValue {
            fn from(value: Option<$ty>) -> Self {
                ScalarValue::$scalar(value)
            }
        }
    };
}

impl_scalar!(f64, Float64);
impl_scalar!(f32, Float32);
impl_scalar!(i8, Int8);
impl_scalar!(i16, Int16);
impl_scalar!(i32, Int32);
impl_scalar!(i64, Int64);
impl_scalar!(bool, Boolean);
impl_scalar!(u8, UInt8);
impl_scalar!(u16, UInt16);
impl_scalar!(u32, UInt32);
impl_scalar!(u64, UInt64);

impl From<&str> for ScalarValue {
    fn from(value: &str) -> Self {
        Some(value).into()
    }
}

impl From<Option<&str>> for ScalarValue {
    fn from(value: Option<&str>) -> Self {
        let value = value.map(|s| s.to_string());
        ScalarValue::Utf8(value)
    }
}

impl FromStr for ScalarValue {
    type Err = Infallible;

    fn from_str(s: &str) -> std::result::Result<Self, Self::Err> {
        Ok(s.into())
    }
}

impl From<Vec<(&str, ScalarValue)>> for ScalarValue {
    fn from(value: Vec<(&str, ScalarValue)>) -> Self {
        let (fields, scalars): (Vec<_>, Vec<_>) = value
            .into_iter()
            .map(|(name, scalar)| {
                (Field::new(name, scalar.get_datatype(), false), scalar)
            })
            .unzip();

        Self::Struct(Some(Box::new(scalars)), Box::new(fields))
    }
}

macro_rules! impl_try_from {
    ($SCALAR:ident, $NATIVE:ident) => {
        impl TryFrom<ScalarValue> for $NATIVE {
            type Error = DataFusionError;

            fn try_from(value: ScalarValue) -> Result<Self> {
                match value {
                    ScalarValue::$SCALAR(Some(inner_value)) => Ok(inner_value),
                    _ => Err(DataFusionError::Internal(format!(
                        "Cannot convert {:?} to {}",
                        value,
                        std::any::type_name::<Self>()
                    ))),
                }
            }
        }
    };
}

impl_try_from!(Int8, i8);
impl_try_from!(Int16, i16);

// special implementation for i32 because of Date32
impl TryFrom<ScalarValue> for i32 {
    type Error = DataFusionError;

    fn try_from(value: ScalarValue) -> Result<Self> {
        match value {
            ScalarValue::Int32(Some(inner_value))
            | ScalarValue::Date32(Some(inner_value)) => Ok(inner_value),
            _ => Err(DataFusionError::Internal(format!(
                "Cannot convert {:?} to {}",
                value,
                std::any::type_name::<Self>()
            ))),
        }
    }
}

// special implementation for i64 because of TimeNanosecond
impl TryFrom<ScalarValue> for i64 {
    type Error = DataFusionError;

    fn try_from(value: ScalarValue) -> Result<Self> {
        match value {
            ScalarValue::Int64(Some(inner_value))
            | ScalarValue::Date64(Some(inner_value))
            | ScalarValue::TimestampNanosecond(Some(inner_value), _)
            | ScalarValue::TimestampMicrosecond(Some(inner_value), _)
            | ScalarValue::TimestampMillisecond(Some(inner_value), _)
            | ScalarValue::TimestampSecond(Some(inner_value), _) => Ok(inner_value),
            _ => Err(DataFusionError::Internal(format!(
                "Cannot convert {:?} to {}",
                value,
                std::any::type_name::<Self>()
            ))),
        }
    }
}

impl_try_from!(UInt8, u8);
impl_try_from!(UInt16, u16);
impl_try_from!(UInt32, u32);
impl_try_from!(UInt64, u64);
impl_try_from!(Float32, f32);
impl_try_from!(Float64, f64);
impl_try_from!(Boolean, bool);

impl TryInto<Box<dyn Scalar>> for &ScalarValue {
    type Error = DataFusionError;

    fn try_into(self) -> Result<Box<dyn Scalar>> {
        use arrow::scalar::*;
        match self {
            ScalarValue::Boolean(b) => Ok(Box::new(BooleanScalar::new(*b))),
            ScalarValue::Float32(f) => {
                Ok(Box::new(PrimitiveScalar::<f32>::new(DataType::Float32, *f)))
            }
            ScalarValue::Float64(f) => {
                Ok(Box::new(PrimitiveScalar::<f64>::new(DataType::Float64, *f)))
            }
            ScalarValue::Int8(i) => {
                Ok(Box::new(PrimitiveScalar::<i8>::new(DataType::Int8, *i)))
            }
            ScalarValue::Int16(i) => {
                Ok(Box::new(PrimitiveScalar::<i16>::new(DataType::Int16, *i)))
            }
            ScalarValue::Int32(i) => {
                Ok(Box::new(PrimitiveScalar::<i32>::new(DataType::Int32, *i)))
            }
            ScalarValue::Int64(i) => {
                Ok(Box::new(PrimitiveScalar::<i64>::new(DataType::Int64, *i)))
            }
            ScalarValue::UInt8(u) => {
                Ok(Box::new(PrimitiveScalar::<u8>::new(DataType::UInt8, *u)))
            }
            ScalarValue::UInt16(u) => {
                Ok(Box::new(PrimitiveScalar::<u16>::new(DataType::UInt16, *u)))
            }
            ScalarValue::UInt32(u) => {
                Ok(Box::new(PrimitiveScalar::<u32>::new(DataType::UInt32, *u)))
            }
            ScalarValue::UInt64(u) => {
                Ok(Box::new(PrimitiveScalar::<u64>::new(DataType::UInt64, *u)))
            }
            ScalarValue::Utf8(s) => Ok(Box::new(Utf8Scalar::<i32>::new(s.clone()))),
            ScalarValue::LargeUtf8(s) => Ok(Box::new(Utf8Scalar::<i64>::new(s.clone()))),
            ScalarValue::Binary(b) => Ok(Box::new(BinaryScalar::<i32>::new(b.clone()))),
            ScalarValue::LargeBinary(b) => {
                Ok(Box::new(BinaryScalar::<i64>::new(b.clone())))
            }
            ScalarValue::Date32(i) => {
                Ok(Box::new(PrimitiveScalar::<i32>::new(DataType::Date32, *i)))
            }
            ScalarValue::Date64(i) => {
                Ok(Box::new(PrimitiveScalar::<i64>::new(DataType::Date64, *i)))
            }
            ScalarValue::TimestampSecond(i) => Ok(Box::new(PrimitiveScalar::<i64>::new(
                DataType::Timestamp(TimeUnit::Second, None),
                *i,
            ))),
            ScalarValue::TimestampMillisecond(i) => {
                Ok(Box::new(PrimitiveScalar::<i64>::new(
                    DataType::Timestamp(TimeUnit::Millisecond, None),
                    *i,
                )))
            }
            ScalarValue::TimestampMicrosecond(i) => {
                Ok(Box::new(PrimitiveScalar::<i64>::new(
                    DataType::Timestamp(TimeUnit::Microsecond, None),
                    *i,
                )))
            }
            ScalarValue::TimestampNanosecond(i) => {
                Ok(Box::new(PrimitiveScalar::<i64>::new(
                    DataType::Timestamp(TimeUnit::Nanosecond, None),
                    *i,
                )))
            }
            ScalarValue::IntervalYearMonth(i) => {
                Ok(Box::new(PrimitiveScalar::<i32>::new(
                    DataType::Interval(IntervalUnit::YearMonth),
                    *i,
                )))
            }

            // List and IntervalDayTime comparison not possible in arrow2
            _ => Err(DataFusionError::Internal(
                "Conversion not possible in arrow2".to_owned(),
            )),
        }
    }
}

impl<T: NativeType> TryFrom<PrimitiveScalar<T>> for ScalarValue {
    type Error = DataFusionError;

    fn try_from(s: PrimitiveScalar<T>) -> Result<ScalarValue> {
        match s.data_type() {
            DataType::Timestamp(TimeUnit::Second, _) => {
                let s = s.as_any().downcast_ref::<PrimitiveScalar<i64>>().unwrap();
                Ok(ScalarValue::TimestampSecond(Some(s.value())))
            }
            DataType::Timestamp(TimeUnit::Microsecond, _) => {
                let s = s.as_any().downcast_ref::<PrimitiveScalar<i64>>().unwrap();
                Ok(ScalarValue::TimestampMicrosecond(Some(s.value())))
            }
            DataType::Timestamp(TimeUnit::Millisecond, _) => {
                let s = s.as_any().downcast_ref::<PrimitiveScalar<i64>>().unwrap();
                Ok(ScalarValue::TimestampMillisecond(Some(s.value())))
            }
            DataType::Timestamp(TimeUnit::Nanosecond, _) => {
                let s = s.as_any().downcast_ref::<PrimitiveScalar<i64>>().unwrap();
                Ok(ScalarValue::TimestampNanosecond(Some(s.value())))
            }
            _ => Err(DataFusionError::Internal(
                format!(
                    "Conversion from arrow Scalar to Datafusion ScalarValue not implemented for: {:?}", s))
            ),
        }
    }
}

impl TryFrom<&DataType> for ScalarValue {
    type Error = DataFusionError;

    /// Create a Null instance of ScalarValue for this datatype
    fn try_from(datatype: &DataType) -> Result<Self> {
        Ok(match datatype {
            DataType::Boolean => ScalarValue::Boolean(None),
            DataType::Float64 => ScalarValue::Float64(None),
            DataType::Float32 => ScalarValue::Float32(None),
            DataType::Int8 => ScalarValue::Int8(None),
            DataType::Int16 => ScalarValue::Int16(None),
            DataType::Int32 => ScalarValue::Int32(None),
            DataType::Int64 => ScalarValue::Int64(None),
            DataType::UInt8 => ScalarValue::UInt8(None),
            DataType::UInt16 => ScalarValue::UInt16(None),
            DataType::UInt32 => ScalarValue::UInt32(None),
            DataType::UInt64 => ScalarValue::UInt64(None),
            DataType::Decimal(precision, scale) => {
                ScalarValue::Decimal128(None, *precision, *scale)
            }
            DataType::Utf8 => ScalarValue::Utf8(None),
            DataType::LargeUtf8 => ScalarValue::LargeUtf8(None),
            DataType::Date32 => ScalarValue::Date32(None),
            DataType::Date64 => ScalarValue::Date64(None),
            DataType::Timestamp(TimeUnit::Second, tz_opt) => {
                ScalarValue::TimestampSecond(None, tz_opt.clone())
            }
            DataType::Timestamp(TimeUnit::Millisecond, tz_opt) => {
                ScalarValue::TimestampMillisecond(None, tz_opt.clone())
            }
            DataType::Timestamp(TimeUnit::Microsecond, tz_opt) => {
                ScalarValue::TimestampMicrosecond(None, tz_opt.clone())
            }
            DataType::Timestamp(TimeUnit::Nanosecond, tz_opt) => {
                ScalarValue::TimestampNanosecond(None, tz_opt.clone())
            }
            DataType::Dictionary(_index_type, value_type) => {
                value_type.as_ref().try_into()?
            }
            DataType::List(ref nested_type) => {
                ScalarValue::List(None, Box::new(nested_type.data_type().clone()))
            }
            DataType::Struct(fields) => {
                ScalarValue::Struct(None, Box::new(fields.clone()))
            }
            _ => {
                return Err(DataFusionError::NotImplemented(format!(
                    "Can't create a scalar from data_type \"{:?}\"",
                    datatype
                )));
            }
        })
    }
}

macro_rules! format_option {
    ($F:expr, $EXPR:expr) => {{
        match $EXPR {
            Some(e) => write!($F, "{}", e),
            None => write!($F, "NULL"),
        }
    }};
}

impl fmt::Display for ScalarValue {
    fn fmt(&self, f: &mut fmt::Formatter) -> fmt::Result {
        match self {
            ScalarValue::Decimal128(v, p, s) => {
                write!(f, "{}", format!("{:?},{:?},{:?}", v, p, s))?;
            }
            ScalarValue::Boolean(e) => format_option!(f, e)?,
            ScalarValue::Float32(e) => format_option!(f, e)?,
            ScalarValue::Float64(e) => format_option!(f, e)?,
            ScalarValue::Int8(e) => format_option!(f, e)?,
            ScalarValue::Int16(e) => format_option!(f, e)?,
            ScalarValue::Int32(e) => format_option!(f, e)?,
            ScalarValue::Int64(e) => format_option!(f, e)?,
            ScalarValue::UInt8(e) => format_option!(f, e)?,
            ScalarValue::UInt16(e) => format_option!(f, e)?,
            ScalarValue::UInt32(e) => format_option!(f, e)?,
            ScalarValue::UInt64(e) => format_option!(f, e)?,
            ScalarValue::TimestampSecond(e, _) => format_option!(f, e)?,
            ScalarValue::TimestampMillisecond(e, _) => format_option!(f, e)?,
            ScalarValue::TimestampMicrosecond(e, _) => format_option!(f, e)?,
            ScalarValue::TimestampNanosecond(e, _) => format_option!(f, e)?,
            ScalarValue::Utf8(e) => format_option!(f, e)?,
            ScalarValue::LargeUtf8(e) => format_option!(f, e)?,
            ScalarValue::Binary(e) => match e {
                Some(l) => write!(
                    f,
                    "{}",
                    l.iter()
                        .map(|v| format!("{}", v))
                        .collect::<Vec<_>>()
                        .join(",")
                )?,
                None => write!(f, "NULL")?,
            },
            ScalarValue::LargeBinary(e) => match e {
                Some(l) => write!(
                    f,
                    "{}",
                    l.iter()
                        .map(|v| format!("{}", v))
                        .collect::<Vec<_>>()
                        .join(",")
                )?,
                None => write!(f, "NULL")?,
            },
            ScalarValue::List(e, _) => match e {
                Some(l) => write!(
                    f,
                    "{}",
                    l.iter()
                        .map(|v| format!("{}", v))
                        .collect::<Vec<_>>()
                        .join(",")
                )?,
                None => write!(f, "NULL")?,
            },
            ScalarValue::Date32(e) => format_option!(f, e)?,
            ScalarValue::Date64(e) => format_option!(f, e)?,
            ScalarValue::IntervalDayTime(e) => format_option!(f, e)?,
            ScalarValue::IntervalYearMonth(e) => format_option!(f, e)?,
            ScalarValue::Struct(e, fields) => match e {
                Some(l) => write!(
                    f,
                    "{{{}}}",
                    l.iter()
                        .zip(fields.iter())
                        .map(|(value, field)| format!("{}:{}", field.name(), value))
                        .collect::<Vec<_>>()
                        .join(",")
                )?,
                None => write!(f, "NULL")?,
            },
        };
        Ok(())
    }
}

impl fmt::Debug for ScalarValue {
    fn fmt(&self, f: &mut fmt::Formatter<'_>) -> fmt::Result {
        match self {
            ScalarValue::Decimal128(_, _, _) => write!(f, "Decimal128({})", self),
            ScalarValue::Boolean(_) => write!(f, "Boolean({})", self),
            ScalarValue::Float32(_) => write!(f, "Float32({})", self),
            ScalarValue::Float64(_) => write!(f, "Float64({})", self),
            ScalarValue::Int8(_) => write!(f, "Int8({})", self),
            ScalarValue::Int16(_) => write!(f, "Int16({})", self),
            ScalarValue::Int32(_) => write!(f, "Int32({})", self),
            ScalarValue::Int64(_) => write!(f, "Int64({})", self),
            ScalarValue::UInt8(_) => write!(f, "UInt8({})", self),
            ScalarValue::UInt16(_) => write!(f, "UInt16({})", self),
            ScalarValue::UInt32(_) => write!(f, "UInt32({})", self),
            ScalarValue::UInt64(_) => write!(f, "UInt64({})", self),
            ScalarValue::TimestampSecond(_, tz_opt) => {
                write!(f, "TimestampSecond({}, {:?})", self, tz_opt)
            }
            ScalarValue::TimestampMillisecond(_, tz_opt) => {
                write!(f, "TimestampMillisecond({}, {:?})", self, tz_opt)
            }
            ScalarValue::TimestampMicrosecond(_, tz_opt) => {
                write!(f, "TimestampMicrosecond({}, {:?})", self, tz_opt)
            }
            ScalarValue::TimestampNanosecond(_, tz_opt) => {
                write!(f, "TimestampNanosecond({}, {:?})", self, tz_opt)
            }
            ScalarValue::Utf8(None) => write!(f, "Utf8({})", self),
            ScalarValue::Utf8(Some(_)) => write!(f, "Utf8(\"{}\")", self),
            ScalarValue::LargeUtf8(None) => write!(f, "LargeUtf8({})", self),
            ScalarValue::LargeUtf8(Some(_)) => write!(f, "LargeUtf8(\"{}\")", self),
            ScalarValue::Binary(None) => write!(f, "Binary({})", self),
            ScalarValue::Binary(Some(_)) => write!(f, "Binary(\"{}\")", self),
            ScalarValue::LargeBinary(None) => write!(f, "LargeBinary({})", self),
            ScalarValue::LargeBinary(Some(_)) => write!(f, "LargeBinary(\"{}\")", self),
            ScalarValue::List(_, dt) => write!(f, "List[{}]([{}])", dt, self),
            ScalarValue::Date32(_) => write!(f, "Date32(\"{}\")", self),
            ScalarValue::Date64(_) => write!(f, "Date64(\"{}\")", self),
            ScalarValue::IntervalDayTime(_) => {
                write!(f, "IntervalDayTime(\"{}\")", self)
            }
            ScalarValue::IntervalYearMonth(_) => {
                write!(f, "IntervalYearMonth(\"{}\")", self)
            }
            ScalarValue::Struct(e, fields) => {
                // Use Debug representation of field values
                match e {
                    Some(l) => write!(
                        f,
                        "Struct({{{}}})",
                        l.iter()
                            .zip(fields.iter())
                            .map(|(value, field)| format!("{}:{:?}", field.name(), value))
                            .collect::<Vec<_>>()
                            .join(",")
                    ),
                    None => write!(f, "Struct(NULL)"),
                }
            }
        }
    }
}

<<<<<<< HEAD
=======
/// Trait used to map a NativeTime to a ScalarType.
pub trait ScalarType<T: ArrowNativeType> {
    /// returns a scalar from an optional T
    fn scalar(r: Option<T>) -> ScalarValue;
}

impl ScalarType<f32> for Float32Type {
    fn scalar(r: Option<f32>) -> ScalarValue {
        ScalarValue::Float32(r)
    }
}

impl ScalarType<i64> for TimestampSecondType {
    fn scalar(r: Option<i64>) -> ScalarValue {
        ScalarValue::TimestampSecond(r, None)
    }
}

impl ScalarType<i64> for TimestampMillisecondType {
    fn scalar(r: Option<i64>) -> ScalarValue {
        ScalarValue::TimestampMillisecond(r, None)
    }
}

impl ScalarType<i64> for TimestampMicrosecondType {
    fn scalar(r: Option<i64>) -> ScalarValue {
        ScalarValue::TimestampMicrosecond(r, None)
    }
}

impl ScalarType<i64> for TimestampNanosecondType {
    fn scalar(r: Option<i64>) -> ScalarValue {
        ScalarValue::TimestampNanosecond(r, None)
    }
}

>>>>>>> 7607ace9
#[cfg(test)]
mod tests {
    use super::*;

    #[test]
    fn scalar_decimal_test() {
        let decimal_value = ScalarValue::Decimal128(Some(123), 10, 1);
        assert_eq!(DataType::Decimal(10, 1), decimal_value.get_datatype());
        assert!(!decimal_value.is_null());
        let neg_decimal_value = decimal_value.arithmetic_negate();
        match neg_decimal_value {
            ScalarValue::Decimal128(v, _, _) => {
                assert_eq!(-123, v.unwrap());
            }
            _ => {
                unreachable!();
            }
        }

        // decimal scalar to array
        let array = decimal_value.to_array();
        let array = array.as_any().downcast_ref::<DecimalArray>().unwrap();
        assert_eq!(1, array.len());
        assert_eq!(DataType::Decimal(10, 1), array.data_type().clone());
        assert_eq!(123i128, array.value(0));

        // decimal scalar to array with size
        let array = decimal_value.to_array_of_size(10);
        let array_decimal = array.as_any().downcast_ref::<DecimalArray>().unwrap();
        assert_eq!(10, array.len());
        assert_eq!(DataType::Decimal(10, 1), array.data_type().clone());
        assert_eq!(123i128, array_decimal.value(0));
        assert_eq!(123i128, array_decimal.value(9));
        // test eq array
        assert!(decimal_value.eq_array(&array, 1));
        assert!(decimal_value.eq_array(&array, 5));
        // test try from array
        assert_eq!(
            decimal_value,
            ScalarValue::try_from_array(&array, 5).unwrap()
        );

        assert_eq!(
            decimal_value,
            ScalarValue::try_new_decimal128(123, 10, 1).unwrap()
        );

        // test compare
        let left = ScalarValue::Decimal128(Some(123), 10, 2);
        let right = ScalarValue::Decimal128(Some(124), 10, 2);
        assert!(!left.eq(&right));
        let result = left < right;
        assert!(result);
        let result = left <= right;
        assert!(result);
        let right = ScalarValue::Decimal128(Some(124), 10, 3);
        // make sure that two decimals with diff datatype can't be compared.
        let result = left.partial_cmp(&right);
        assert_eq!(None, result);

        let decimal_vec = vec![
            ScalarValue::Decimal128(Some(1), 10, 2),
            ScalarValue::Decimal128(Some(2), 10, 2),
            ScalarValue::Decimal128(Some(3), 10, 2),
        ];
        // convert the vec to decimal array and check the result
        let array = ScalarValue::iter_to_array(decimal_vec.into_iter()).unwrap();
        assert_eq!(3, array.len());
        assert_eq!(DataType::Decimal(10, 2), array.data_type().clone());

        let decimal_vec = vec![
            ScalarValue::Decimal128(Some(1), 10, 2),
            ScalarValue::Decimal128(Some(2), 10, 2),
            ScalarValue::Decimal128(Some(3), 10, 2),
            ScalarValue::Decimal128(None, 10, 2),
        ];
        let array = ScalarValue::iter_to_array(decimal_vec.into_iter()).unwrap();
        assert_eq!(4, array.len());
        assert_eq!(DataType::Decimal(10, 2), array.data_type().clone());

        assert!(ScalarValue::try_new_decimal128(1, 10, 2)
            .unwrap()
            .eq_array(&array, 0));
        assert!(ScalarValue::try_new_decimal128(2, 10, 2)
            .unwrap()
            .eq_array(&array, 1));
        assert!(ScalarValue::try_new_decimal128(3, 10, 2)
            .unwrap()
            .eq_array(&array, 2));
        assert_eq!(
            ScalarValue::Decimal128(None, 10, 2),
            ScalarValue::try_from_array(&array, 3).unwrap()
        );
        assert_eq!(
            ScalarValue::Decimal128(None, 10, 2),
            ScalarValue::try_from_array(&array, 4).unwrap()
        );
    }

    #[test]
    fn scalar_value_to_array_u64() {
        let value = ScalarValue::UInt64(Some(13u64));
        let array = value.to_array();
        let array = array.as_any().downcast_ref::<UInt64Array>().unwrap();
        assert_eq!(array.len(), 1);
        assert!(!array.is_null(0));
        assert_eq!(array.value(0), 13);

        let value = ScalarValue::UInt64(None);
        let array = value.to_array();
        let array = array.as_any().downcast_ref::<UInt64Array>().unwrap();
        assert_eq!(array.len(), 1);
        assert!(array.is_null(0));
    }

    #[test]
    fn scalar_value_to_array_u32() {
        let value = ScalarValue::UInt32(Some(13u32));
        let array = value.to_array();
        let array = array.as_any().downcast_ref::<UInt32Array>().unwrap();
        assert_eq!(array.len(), 1);
        assert!(!array.is_null(0));
        assert_eq!(array.value(0), 13);

        let value = ScalarValue::UInt32(None);
        let array = value.to_array();
        let array = array.as_any().downcast_ref::<UInt32Array>().unwrap();
        assert_eq!(array.len(), 1);
        assert!(array.is_null(0));
    }

    #[test]
    fn scalar_list_null_to_array() {
        let list_array_ref =
            ScalarValue::List(None, Box::new(DataType::UInt64)).to_array();
        let list_array = list_array_ref
            .as_any()
            .downcast_ref::<ListArray<i32>>()
            .unwrap();

        assert!(list_array.is_null(0));
        assert_eq!(list_array.len(), 1);
        assert_eq!(list_array.values().len(), 0);
    }

    #[test]
    fn scalar_list_to_array() {
        let list_array_ref = ScalarValue::List(
            Some(Box::new(vec![
                ScalarValue::UInt64(Some(100)),
                ScalarValue::UInt64(None),
                ScalarValue::UInt64(Some(101)),
            ])),
            Box::new(DataType::UInt64),
        )
        .to_array();

        let list_array = list_array_ref
            .as_any()
            .downcast_ref::<ListArray<i32>>()
            .unwrap();
        assert_eq!(list_array.len(), 1);
        assert_eq!(list_array.values().len(), 3);

        let prim_array_ref = list_array.value(0);
        let prim_array = prim_array_ref
            .as_any()
            .downcast_ref::<UInt64Array>()
            .unwrap();
        assert_eq!(prim_array.len(), 3);
        assert_eq!(prim_array.value(0), 100);
        assert!(prim_array.is_null(1));
        assert_eq!(prim_array.value(2), 101);
    }

    /// Creates array directly and via ScalarValue and ensures they are the same
    macro_rules! check_scalar_iter {
        ($SCALAR_T:ident, $ARRAYTYPE:ident, $INPUT:expr) => {{
            let scalars: Vec<_> =
                $INPUT.iter().map(|v| ScalarValue::$SCALAR_T(*v)).collect();

            let array = ScalarValue::iter_to_array(scalars.into_iter()).unwrap();

            let expected: Box<dyn Array> = Box::new($ARRAYTYPE::from($INPUT));

            assert_eq!(&array, &expected);
        }};
    }

    /// Creates array directly and via ScalarValue and ensures they are the same
    /// but for variants that carry a timezone field.
    macro_rules! check_scalar_iter_tz {
        ($SCALAR_T:ident, $ARRAYTYPE:ident, $INPUT:expr) => {{
            let scalars: Vec<_> = $INPUT
                .iter()
                .map(|v| ScalarValue::$SCALAR_T(*v, None))
                .collect();

            let array = ScalarValue::iter_to_array(scalars.into_iter()).unwrap();

            let expected: ArrayRef = Arc::new($ARRAYTYPE::from($INPUT));

            assert_eq!(&array, &expected);
        }};
    }

    /// Creates array directly and via ScalarValue and ensures they
    /// are the same, for string  arrays
    macro_rules! check_scalar_iter_string {
        ($SCALAR_T:ident, $ARRAYTYPE:ident, $INPUT:expr) => {{
            let scalars: Vec<_> = $INPUT
                .iter()
                .map(|v| ScalarValue::$SCALAR_T(v.map(|v| v.to_string())))
                .collect();

            let array = ScalarValue::iter_to_array(scalars.into_iter()).unwrap();

            let expected: Box<dyn Array> = Box::new($ARRAYTYPE::from($INPUT));

            assert_eq!(&array, &expected);
        }};
    }

    /// Creates array directly and via ScalarValue and ensures they
    /// are the same, for binary arrays
    macro_rules! check_scalar_iter_binary {
        ($SCALAR_T:ident, $ARRAYTYPE:ident, $INPUT:expr) => {{
            let scalars: Vec<_> = $INPUT
                .iter()
                .map(|v| ScalarValue::$SCALAR_T(v.map(|v| v.to_vec())))
                .collect();

            let array = ScalarValue::iter_to_array(scalars.into_iter()).unwrap();

            let expected: $ARRAYTYPE =
                $INPUT.iter().map(|v| v.map(|v| v.to_vec())).collect();

            let expected: Box<dyn Array> = Box::new(expected);

            assert_eq!(&array, &expected);
        }};
    }

    #[test]
    fn scalar_iter_to_array_boolean() {
        check_scalar_iter!(Boolean, BooleanArray, vec![Some(true), None, Some(false)]);
        check_scalar_iter!(Float32, Float32Array, vec![Some(1.9), None, Some(-2.1)]);
        check_scalar_iter!(Float64, Float64Array, vec![Some(1.9), None, Some(-2.1)]);

        check_scalar_iter!(Int8, Int8Array, vec![Some(1), None, Some(3)]);
        check_scalar_iter!(Int16, Int16Array, vec![Some(1), None, Some(3)]);
        check_scalar_iter!(Int32, Int32Array, vec![Some(1), None, Some(3)]);
        check_scalar_iter!(Int64, Int64Array, vec![Some(1), None, Some(3)]);

        check_scalar_iter!(UInt8, UInt8Array, vec![Some(1), None, Some(3)]);
        check_scalar_iter!(UInt16, UInt16Array, vec![Some(1), None, Some(3)]);
        check_scalar_iter!(UInt32, UInt32Array, vec![Some(1), None, Some(3)]);
        check_scalar_iter!(UInt64, UInt64Array, vec![Some(1), None, Some(3)]);

<<<<<<< HEAD
=======
        check_scalar_iter_tz!(
            TimestampSecond,
            TimestampSecondArray,
            vec![Some(1), None, Some(3)]
        );
        check_scalar_iter_tz!(
            TimestampMillisecond,
            TimestampMillisecondArray,
            vec![Some(1), None, Some(3)]
        );
        check_scalar_iter_tz!(
            TimestampMicrosecond,
            TimestampMicrosecondArray,
            vec![Some(1), None, Some(3)]
        );
        check_scalar_iter_tz!(
            TimestampNanosecond,
            TimestampNanosecondArray,
            vec![Some(1), None, Some(3)]
        );

>>>>>>> 7607ace9
        check_scalar_iter_string!(
            Utf8,
            StringArray,
            vec![Some("foo"), None, Some("bar")]
        );
        check_scalar_iter_string!(
            LargeUtf8,
            LargeStringArray,
            vec![Some("foo"), None, Some("bar")]
        );
        check_scalar_iter_binary!(
            Binary,
            SmallBinaryArray,
            vec![Some(b"foo"), None, Some(b"bar")]
        );
        check_scalar_iter_binary!(
            LargeBinary,
            LargeBinaryArray,
            vec![Some(b"foo"), None, Some(b"bar")]
        );
    }

    #[test]
    fn scalar_iter_to_array_empty() {
        let scalars = vec![] as Vec<ScalarValue>;

        let result = ScalarValue::iter_to_array(scalars.into_iter()).unwrap_err();
        assert!(
            result
                .to_string()
                .contains("Empty iterator passed to ScalarValue::iter_to_array"),
            "{}",
            result
        );
    }

    #[test]
    fn scalar_iter_to_array_mismatched_types() {
        use ScalarValue::*;
        // If the scalar values are not all the correct type, error here
        let scalars: Vec<ScalarValue> = vec![Boolean(Some(true)), Int32(Some(5))];

        let result = ScalarValue::iter_to_array(scalars.into_iter()).unwrap_err();
        assert!(result.to_string().contains("Inconsistent types in ScalarValue::iter_to_array. Expected Boolean, got Int32(5)"),
                "{}", result);
    }

    #[test]
    fn scalar_try_from_array_null() {
        let array = vec![Some(33), None].into_iter().collect::<Int64Array>();
        let array: ArrayRef = Arc::new(array);

        assert_eq!(
            ScalarValue::Int64(Some(33)),
            ScalarValue::try_from_array(&array, 0).unwrap()
        );
        assert_eq!(
            ScalarValue::Int64(None),
            ScalarValue::try_from_array(&array, 1).unwrap()
        );
    }

    #[test]
    fn scalar_try_from_dict_datatype() {
        let data_type = DataType::Dictionary(IntegerType::Int8, Box::new(DataType::Utf8));
        let data_type = &data_type;
        assert_eq!(ScalarValue::Utf8(None), data_type.try_into().unwrap())
    }

    #[test]
    fn size_of_scalar() {
        // Since ScalarValues are used in a non trivial number of places,
        // making it larger means significant more memory consumption
        // per distinct value.
        #[cfg(target_arch = "aarch64")]
        assert_eq!(std::mem::size_of::<ScalarValue>(), 64);

        #[cfg(target_arch = "amd64")]
        assert_eq!(std::mem::size_of::<ScalarValue>(), 48);
    }

    #[test]
    fn scalar_eq_array() {
        // Validate that eq_array has the same semantics as ScalarValue::eq
        macro_rules! make_typed_vec {
            ($INPUT:expr, $TYPE:ident) => {{
                $INPUT
                    .iter()
                    .map(|v| v.map(|v| v as $TYPE))
                    .collect::<Vec<_>>()
            }};
        }

        let bool_vals = vec![Some(true), None, Some(false)];
        let f32_vals = vec![Some(-1.0), None, Some(1.0)];
        let f64_vals = make_typed_vec!(f32_vals, f64);

        let i8_vals = vec![Some(-1), None, Some(1)];
        let i16_vals = make_typed_vec!(i8_vals, i16);
        let i32_vals = make_typed_vec!(i8_vals, i32);
        let i64_vals = make_typed_vec!(i8_vals, i64);
        let days_ms_vals = &[Some(days_ms::new(1, 2)), None, Some(days_ms::new(10, 0))];

        let u8_vals = vec![Some(0), None, Some(1)];
        let u16_vals = make_typed_vec!(u8_vals, u16);
        let u32_vals = make_typed_vec!(u8_vals, u32);
        let u64_vals = make_typed_vec!(u8_vals, u64);

        let str_vals = &[Some("foo"), None, Some("bar")];

        /// Test each value in `scalar` with the corresponding element
        /// at `array`. Assumes each element is unique (aka not equal
        /// with all other indexes)
        struct TestCase {
            array: ArrayRef,
            scalars: Vec<ScalarValue>,
        }

        /// Create a test case for casing the input to the specified array type
        macro_rules! make_test_case {
            ($INPUT:expr, $ARRAY_TY:ident, $SCALAR_TY:ident) => {{
                TestCase {
                    array: Arc::new($INPUT.iter().collect::<$ARRAY_TY>()),
                    scalars: $INPUT.iter().map(|v| ScalarValue::$SCALAR_TY(*v)).collect(),
                }
            }};

            ($INPUT:expr, $ARRAY_TY:ident, $SCALAR_TY:ident, $TZ:expr) => {{
                let tz = $TZ;
                TestCase {
                    array: Arc::new($INPUT.iter().collect::<$ARRAY_TY>()),
                    scalars: $INPUT
                        .iter()
                        .map(|v| ScalarValue::$SCALAR_TY(*v, tz.clone()))
                        .collect(),
                }
            }};
        }

        macro_rules! make_date_test_case {
            ($INPUT:expr, $ARRAY_TY:ident, $SCALAR_TY:ident) => {{
                TestCase {
                    array: Arc::new($ARRAY_TY::from($INPUT).to(DataType::$SCALAR_TY)),
                    scalars: $INPUT.iter().map(|v| ScalarValue::$SCALAR_TY(*v)).collect(),
                }
            }};
        }

        macro_rules! make_ts_test_case {
            ($INPUT:expr, $ARRAY_TY:ident, $ARROW_TU:ident, $SCALAR_TY:ident) => {{
                TestCase {
                    array: Arc::new(
                        $ARRAY_TY::from($INPUT)
                            .to(DataType::Timestamp(TimeUnit::$ARROW_TU, None)),
                    ),
                    scalars: $INPUT.iter().map(|v| ScalarValue::$SCALAR_TY(*v)).collect(),
                }
            }};
        }

        macro_rules! make_temporal_test_case {
            ($INPUT:expr, $ARRAY_TY:ident, $ARROW_TU:ident, $SCALAR_TY:ident) => {{
                TestCase {
                    array: Arc::new(
                        $ARRAY_TY::from($INPUT)
                            .to(DataType::Interval(IntervalUnit::$ARROW_TU)),
                    ),
                    scalars: $INPUT.iter().map(|v| ScalarValue::$SCALAR_TY(*v)).collect(),
                }
            }};
        }

        macro_rules! make_str_test_case {
            ($INPUT:expr, $ARRAY_TY:ident, $SCALAR_TY:ident) => {{
                TestCase {
                    array: Arc::new($INPUT.iter().cloned().collect::<$ARRAY_TY>()),
                    scalars: $INPUT
                        .iter()
                        .map(|v| ScalarValue::$SCALAR_TY(v.map(|v| v.to_string())))
                        .collect(),
                }
            }};
        }

        macro_rules! make_binary_test_case {
            ($INPUT:expr, $ARRAY_TY:ident, $SCALAR_TY:ident) => {{
                TestCase {
                    array: Arc::new($INPUT.iter().cloned().collect::<$ARRAY_TY>()),
                    scalars: $INPUT
                        .iter()
                        .map(|v| {
                            ScalarValue::$SCALAR_TY(v.map(|v| v.as_bytes().to_vec()))
                        })
                        .collect(),
                }
            }};
        }

        /// create a test case for DictionaryArray<$INDEX_TY>
        macro_rules! make_str_dict_test_case {
            ($INPUT:expr, $INDEX_TY:ty, $SCALAR_TY:ident) => {{
                TestCase {
                    array: {
                        let mut array = MutableDictionaryArray::<
                            $INDEX_TY,
                            MutableUtf8Array<i32>,
                        >::new();
                        array.try_extend(*($INPUT)).unwrap();
                        let array: DictionaryArray<$INDEX_TY> = array.into();
                        Arc::new(array)
                    },
                    scalars: $INPUT
                        .iter()
                        .map(|v| ScalarValue::$SCALAR_TY(v.map(|v| v.to_string())))
                        .collect(),
                }
            }};
        }

        let cases = vec![
            make_test_case!(bool_vals, BooleanArray, Boolean),
            make_test_case!(f32_vals, Float32Array, Float32),
            make_test_case!(f64_vals, Float64Array, Float64),
            make_test_case!(i8_vals, Int8Array, Int8),
            make_test_case!(i16_vals, Int16Array, Int16),
            make_test_case!(i32_vals, Int32Array, Int32),
            make_test_case!(i64_vals, Int64Array, Int64),
            make_test_case!(u8_vals, UInt8Array, UInt8),
            make_test_case!(u16_vals, UInt16Array, UInt16),
            make_test_case!(u32_vals, UInt32Array, UInt32),
            make_test_case!(u64_vals, UInt64Array, UInt64),
            make_str_test_case!(str_vals, StringArray, Utf8),
            make_str_test_case!(str_vals, LargeStringArray, LargeUtf8),
            make_binary_test_case!(str_vals, SmallBinaryArray, Binary),
            make_binary_test_case!(str_vals, LargeBinaryArray, LargeBinary),
<<<<<<< HEAD
            make_date_test_case!(&i32_vals, Int32Array, Date32),
            make_date_test_case!(&i64_vals, Int64Array, Date64),
            make_ts_test_case!(&i64_vals, Int64Array, Second, TimestampSecond),
            make_ts_test_case!(&i64_vals, Int64Array, Millisecond, TimestampMillisecond),
            make_ts_test_case!(&i64_vals, Int64Array, Microsecond, TimestampMicrosecond),
            make_ts_test_case!(&i64_vals, Int64Array, Nanosecond, TimestampNanosecond),
            make_temporal_test_case!(&i32_vals, Int32Array, YearMonth, IntervalYearMonth),
            make_temporal_test_case!(days_ms_vals, DaysMsArray, DayTime, IntervalDayTime),
            make_str_dict_test_case!(str_vals, i8, Utf8),
            make_str_dict_test_case!(str_vals, i16, Utf8),
            make_str_dict_test_case!(str_vals, i32, Utf8),
            make_str_dict_test_case!(str_vals, i64, Utf8),
            make_str_dict_test_case!(str_vals, u8, Utf8),
            make_str_dict_test_case!(str_vals, u16, Utf8),
            make_str_dict_test_case!(str_vals, u32, Utf8),
            make_str_dict_test_case!(str_vals, u64, Utf8),
=======
            make_test_case!(i32_vals, Date32Array, Date32),
            make_test_case!(i64_vals, Date64Array, Date64),
            make_test_case!(i64_vals, TimestampSecondArray, TimestampSecond, None),
            make_test_case!(
                i64_vals,
                TimestampSecondArray,
                TimestampSecond,
                Some("UTC".to_owned())
            ),
            make_test_case!(
                i64_vals,
                TimestampMillisecondArray,
                TimestampMillisecond,
                None
            ),
            make_test_case!(
                i64_vals,
                TimestampMillisecondArray,
                TimestampMillisecond,
                Some("UTC".to_owned())
            ),
            make_test_case!(
                i64_vals,
                TimestampMicrosecondArray,
                TimestampMicrosecond,
                None
            ),
            make_test_case!(
                i64_vals,
                TimestampMicrosecondArray,
                TimestampMicrosecond,
                Some("UTC".to_owned())
            ),
            make_test_case!(
                i64_vals,
                TimestampNanosecondArray,
                TimestampNanosecond,
                None
            ),
            make_test_case!(
                i64_vals,
                TimestampNanosecondArray,
                TimestampNanosecond,
                Some("UTC".to_owned())
            ),
            make_test_case!(i32_vals, IntervalYearMonthArray, IntervalYearMonth),
            make_test_case!(i64_vals, IntervalDayTimeArray, IntervalDayTime),
            make_str_dict_test_case!(str_vals, Int8Type, Utf8),
            make_str_dict_test_case!(str_vals, Int16Type, Utf8),
            make_str_dict_test_case!(str_vals, Int32Type, Utf8),
            make_str_dict_test_case!(str_vals, Int64Type, Utf8),
            make_str_dict_test_case!(str_vals, UInt8Type, Utf8),
            make_str_dict_test_case!(str_vals, UInt16Type, Utf8),
            make_str_dict_test_case!(str_vals, UInt32Type, Utf8),
            make_str_dict_test_case!(str_vals, UInt64Type, Utf8),
>>>>>>> 7607ace9
        ];

        for case in cases {
            let TestCase { array, scalars } = case;
            assert_eq!(array.len(), scalars.len());

            for (index, scalar) in scalars.into_iter().enumerate() {
                assert!(
                    scalar.eq_array(&array, index),
                    "Expected {:?} to be equal to {:?} at index {}",
                    scalar,
                    array,
                    index
                );

                // test that all other elements are *not* equal
                for other_index in 0..array.len() {
                    if index != other_index {
                        assert!(
                            !scalar.eq_array(&array, other_index),
                            "Expected {:?} to be NOT equal to {:?} at index {}",
                            scalar,
                            array,
                            other_index
                        );
                    }
                }
            }
        }
    }

    #[test]
    fn scalar_partial_ordering() {
        use ScalarValue::*;

        assert_eq!(
            Int64(Some(33)).partial_cmp(&Int64(Some(0))),
            Some(Ordering::Greater)
        );
        assert_eq!(
            Int64(Some(0)).partial_cmp(&Int64(Some(33))),
            Some(Ordering::Less)
        );
        assert_eq!(
            Int64(Some(33)).partial_cmp(&Int64(Some(33))),
            Some(Ordering::Equal)
        );
        // For different data type, `partial_cmp` returns None.
        assert_eq!(Int64(Some(33)).partial_cmp(&Int32(Some(33))), None);
        assert_eq!(Int32(Some(33)).partial_cmp(&Int64(Some(33))), None);

        assert_eq!(
            List(
                Some(Box::new(vec![Int32(Some(1)), Int32(Some(5))])),
                Box::new(DataType::Int32),
            )
            .partial_cmp(&List(
                Some(Box::new(vec![Int32(Some(1)), Int32(Some(5))])),
                Box::new(DataType::Int32),
            )),
            Some(Ordering::Equal)
        );

        assert_eq!(
            List(
                Some(Box::new(vec![Int32(Some(10)), Int32(Some(5))])),
                Box::new(DataType::Int32),
            )
            .partial_cmp(&List(
                Some(Box::new(vec![Int32(Some(1)), Int32(Some(5))])),
                Box::new(DataType::Int32),
            )),
            Some(Ordering::Greater)
        );

        assert_eq!(
            List(
                Some(Box::new(vec![Int32(Some(1)), Int32(Some(5))])),
                Box::new(DataType::Int32),
            )
            .partial_cmp(&List(
                Some(Box::new(vec![Int32(Some(10)), Int32(Some(5))])),
                Box::new(DataType::Int32),
            )),
            Some(Ordering::Less)
        );

        // For different data type, `partial_cmp` returns None.
        assert_eq!(
            List(
                Some(Box::new(vec![Int64(Some(1)), Int64(Some(5))])),
                Box::new(DataType::Int64),
            )
            .partial_cmp(&List(
                Some(Box::new(vec![Int32(Some(1)), Int32(Some(5))])),
                Box::new(DataType::Int32),
            )),
            None
        );

        assert_eq!(
            ScalarValue::from(vec![
                ("A", ScalarValue::from(1.0)),
                ("B", ScalarValue::from("Z")),
            ])
            .partial_cmp(&ScalarValue::from(vec![
                ("A", ScalarValue::from(2.0)),
                ("B", ScalarValue::from("A")),
            ])),
            Some(Ordering::Less)
        );

        // For different struct fields, `partial_cmp` returns None.
        assert_eq!(
            ScalarValue::from(vec![
                ("A", ScalarValue::from(1.0)),
                ("B", ScalarValue::from("Z")),
            ])
            .partial_cmp(&ScalarValue::from(vec![
                ("a", ScalarValue::from(2.0)),
                ("b", ScalarValue::from("A")),
            ])),
            None
        );
    }

    #[test]
    fn test_scalar_struct() {
        let field_a = Field::new("A", DataType::Int32, false);
        let field_b = Field::new("B", DataType::Boolean, false);
        let field_c = Field::new("C", DataType::Utf8, false);

        let field_e = Field::new("e", DataType::Int16, false);
        let field_f = Field::new("f", DataType::Int64, false);
        let field_d = Field::new(
            "D",
            DataType::Struct(vec![field_e.clone(), field_f.clone()]),
            false,
        );

        let scalar = ScalarValue::Struct(
            Some(Box::new(vec![
                ScalarValue::Int32(Some(23)),
                ScalarValue::Boolean(Some(false)),
                ScalarValue::Utf8(Some("Hello".to_string())),
                ScalarValue::from(vec![
                    ("e", ScalarValue::from(2i16)),
                    ("f", ScalarValue::from(3i64)),
                ]),
            ])),
            Box::new(vec![
                field_a.clone(),
                field_b.clone(),
                field_c.clone(),
                field_d.clone(),
            ]),
        );

        // Check Display
        assert_eq!(
            format!("{}", scalar),
            String::from("{A:23,B:false,C:Hello,D:{e:2,f:3}}")
        );

        // Check Debug
        assert_eq!(
            format!("{:?}", scalar),
            String::from(
                r#"Struct({A:Int32(23),B:Boolean(false),C:Utf8("Hello"),D:Struct({e:Int16(2),f:Int64(3)})})"#
            )
        );

        // Convert to length-2 array
        let array = scalar.to_array_of_size(2);

        let expected = Arc::new(StructArray::from(vec![
            (
                field_a.clone(),
                Arc::new(Int32Array::from(vec![23, 23])) as ArrayRef,
            ),
            (
                field_b.clone(),
                Arc::new(BooleanArray::from(vec![false, false])) as ArrayRef,
            ),
            (
                field_c.clone(),
                Arc::new(StringArray::from(vec!["Hello", "Hello"])) as ArrayRef,
            ),
            (
                field_d.clone(),
                Arc::new(StructArray::from(vec![
                    (
                        field_e.clone(),
                        Arc::new(Int16Array::from(vec![2, 2])) as ArrayRef,
                    ),
                    (
                        field_f.clone(),
                        Arc::new(Int64Array::from(vec![3, 3])) as ArrayRef,
                    ),
                ])) as ArrayRef,
            ),
        ])) as ArrayRef;

        assert_eq!(&array, &expected);

        // Construct from second element of ArrayRef
        let constructed = ScalarValue::try_from_array(&expected, 1).unwrap();
        assert_eq!(constructed, scalar);

        // None version
        let none_scalar = ScalarValue::try_from(array.data_type()).unwrap();
        assert!(none_scalar.is_null());
        assert_eq!(format!("{:?}", none_scalar), String::from("Struct(NULL)"));

        // Construct with convenience From<Vec<(&str, ScalarValue)>>
        let constructed = ScalarValue::from(vec![
            ("A", ScalarValue::from(23)),
            ("B", ScalarValue::from(false)),
            ("C", ScalarValue::from("Hello")),
            (
                "D",
                ScalarValue::from(vec![
                    ("e", ScalarValue::from(2i16)),
                    ("f", ScalarValue::from(3i64)),
                ]),
            ),
        ]);
        assert_eq!(constructed, scalar);

        // Build Array from Vec of structs
        let scalars = vec![
            ScalarValue::from(vec![
                ("A", ScalarValue::from(23)),
                ("B", ScalarValue::from(false)),
                ("C", ScalarValue::from("Hello")),
                (
                    "D",
                    ScalarValue::from(vec![
                        ("e", ScalarValue::from(2i16)),
                        ("f", ScalarValue::from(3i64)),
                    ]),
                ),
            ]),
            ScalarValue::from(vec![
                ("A", ScalarValue::from(7)),
                ("B", ScalarValue::from(true)),
                ("C", ScalarValue::from("World")),
                (
                    "D",
                    ScalarValue::from(vec![
                        ("e", ScalarValue::from(4i16)),
                        ("f", ScalarValue::from(5i64)),
                    ]),
                ),
            ]),
            ScalarValue::from(vec![
                ("A", ScalarValue::from(-1000)),
                ("B", ScalarValue::from(true)),
                ("C", ScalarValue::from("!!!!!")),
                (
                    "D",
                    ScalarValue::from(vec![
                        ("e", ScalarValue::from(6i16)),
                        ("f", ScalarValue::from(7i64)),
                    ]),
                ),
            ]),
        ];
        let array = ScalarValue::iter_to_array(scalars).unwrap();

        let expected = Arc::new(StructArray::from(vec![
            (
                field_a,
                Arc::new(Int32Array::from(vec![23, 7, -1000])) as ArrayRef,
            ),
            (
                field_b,
                Arc::new(BooleanArray::from(vec![false, true, true])) as ArrayRef,
            ),
            (
                field_c,
                Arc::new(StringArray::from(vec!["Hello", "World", "!!!!!"])) as ArrayRef,
            ),
            (
                field_d,
                Arc::new(StructArray::from(vec![
                    (
                        field_e,
                        Arc::new(Int16Array::from(vec![2, 4, 6])) as ArrayRef,
                    ),
                    (
                        field_f,
                        Arc::new(Int64Array::from(vec![3, 5, 7])) as ArrayRef,
                    ),
                ])) as ArrayRef,
            ),
        ])) as ArrayRef;

        assert_eq!(&array, &expected);
    }

    #[test]
    fn test_lists_in_struct() {
        let field_a = Field::new("A", DataType::Utf8, false);
        let field_primitive_list = Field::new(
            "primitive_list",
            DataType::List(Box::new(Field::new("item", DataType::Int32, true))),
            false,
        );

        // Define primitive list scalars
        let l0 = ScalarValue::List(
            Some(Box::new(vec![
                ScalarValue::from(1i32),
                ScalarValue::from(2i32),
                ScalarValue::from(3i32),
            ])),
            Box::new(DataType::Int32),
        );

        let l1 = ScalarValue::List(
            Some(Box::new(vec![
                ScalarValue::from(4i32),
                ScalarValue::from(5i32),
            ])),
            Box::new(DataType::Int32),
        );

        let l2 = ScalarValue::List(
            Some(Box::new(vec![ScalarValue::from(6i32)])),
            Box::new(DataType::Int32),
        );

        // Define struct scalars
        let s0 = ScalarValue::from(vec![
            ("A", ScalarValue::Utf8(Some(String::from("First")))),
            ("primitive_list", l0),
        ]);

        let s1 = ScalarValue::from(vec![
            ("A", ScalarValue::Utf8(Some(String::from("Second")))),
            ("primitive_list", l1),
        ]);

        let s2 = ScalarValue::from(vec![
            ("A", ScalarValue::Utf8(Some(String::from("Third")))),
            ("primitive_list", l2),
        ]);

        // iter_to_array for struct scalars
        let array =
            ScalarValue::iter_to_array(vec![s0.clone(), s1.clone(), s2.clone()]).unwrap();
        let array = array.as_any().downcast_ref::<StructArray>().unwrap();

        let expected = StructArray::from(vec![
            (
                field_a.clone(),
                Arc::new(StringArray::from(vec!["First", "Second", "Third"])) as ArrayRef,
            ),
            (
                field_primitive_list.clone(),
                Arc::new(ListArray::from_iter_primitive::<Int32Type, _, _>(vec![
                    Some(vec![Some(1), Some(2), Some(3)]),
                    Some(vec![Some(4), Some(5)]),
                    Some(vec![Some(6)]),
                ])),
            ),
        ]);

        assert_eq!(array, &expected);

        // Define list-of-structs scalars
        let nl0 = ScalarValue::List(
            Some(Box::new(vec![s0.clone(), s1.clone()])),
            Box::new(s0.get_datatype()),
        );

        let nl1 =
            ScalarValue::List(Some(Box::new(vec![s2])), Box::new(s0.get_datatype()));

        let nl2 =
            ScalarValue::List(Some(Box::new(vec![s1])), Box::new(s0.get_datatype()));

        // iter_to_array for list-of-struct
        let array = ScalarValue::iter_to_array(vec![nl0, nl1, nl2]).unwrap();
        let array = array.as_any().downcast_ref::<ListArray>().unwrap();

        // Construct expected array with array builders
        let field_a_builder = StringBuilder::new(4);
        let primitive_value_builder = Int32Array::builder(8);
        let field_primitive_list_builder = ListBuilder::new(primitive_value_builder);

        let element_builder = StructBuilder::new(
            vec![field_a, field_primitive_list],
            vec![
                Box::new(field_a_builder),
                Box::new(field_primitive_list_builder),
            ],
        );
        let mut list_builder = ListBuilder::new(element_builder);

        list_builder
            .values()
            .field_builder::<StringBuilder>(0)
            .unwrap()
            .append_value("First")
            .unwrap();
        list_builder
            .values()
            .field_builder::<ListBuilder<PrimitiveBuilder<Int32Type>>>(1)
            .unwrap()
            .values()
            .append_value(1)
            .unwrap();
        list_builder
            .values()
            .field_builder::<ListBuilder<PrimitiveBuilder<Int32Type>>>(1)
            .unwrap()
            .values()
            .append_value(2)
            .unwrap();
        list_builder
            .values()
            .field_builder::<ListBuilder<PrimitiveBuilder<Int32Type>>>(1)
            .unwrap()
            .values()
            .append_value(3)
            .unwrap();
        list_builder
            .values()
            .field_builder::<ListBuilder<PrimitiveBuilder<Int32Type>>>(1)
            .unwrap()
            .append(true)
            .unwrap();
        list_builder.values().append(true).unwrap();

        list_builder
            .values()
            .field_builder::<StringBuilder>(0)
            .unwrap()
            .append_value("Second")
            .unwrap();
        list_builder
            .values()
            .field_builder::<ListBuilder<PrimitiveBuilder<Int32Type>>>(1)
            .unwrap()
            .values()
            .append_value(4)
            .unwrap();
        list_builder
            .values()
            .field_builder::<ListBuilder<PrimitiveBuilder<Int32Type>>>(1)
            .unwrap()
            .values()
            .append_value(5)
            .unwrap();
        list_builder
            .values()
            .field_builder::<ListBuilder<PrimitiveBuilder<Int32Type>>>(1)
            .unwrap()
            .append(true)
            .unwrap();
        list_builder.values().append(true).unwrap();
        list_builder.append(true).unwrap();

        list_builder
            .values()
            .field_builder::<StringBuilder>(0)
            .unwrap()
            .append_value("Third")
            .unwrap();
        list_builder
            .values()
            .field_builder::<ListBuilder<PrimitiveBuilder<Int32Type>>>(1)
            .unwrap()
            .values()
            .append_value(6)
            .unwrap();
        list_builder
            .values()
            .field_builder::<ListBuilder<PrimitiveBuilder<Int32Type>>>(1)
            .unwrap()
            .append(true)
            .unwrap();
        list_builder.values().append(true).unwrap();
        list_builder.append(true).unwrap();

        list_builder
            .values()
            .field_builder::<StringBuilder>(0)
            .unwrap()
            .append_value("Second")
            .unwrap();
        list_builder
            .values()
            .field_builder::<ListBuilder<PrimitiveBuilder<Int32Type>>>(1)
            .unwrap()
            .values()
            .append_value(4)
            .unwrap();
        list_builder
            .values()
            .field_builder::<ListBuilder<PrimitiveBuilder<Int32Type>>>(1)
            .unwrap()
            .values()
            .append_value(5)
            .unwrap();
        list_builder
            .values()
            .field_builder::<ListBuilder<PrimitiveBuilder<Int32Type>>>(1)
            .unwrap()
            .append(true)
            .unwrap();
        list_builder.values().append(true).unwrap();
        list_builder.append(true).unwrap();

        let expected = list_builder.finish();

        assert_eq!(array, &expected);
    }

    #[test]
    fn test_nested_lists() {
        // Define inner list scalars
        let l1 = ScalarValue::List(
            Some(Box::new(vec![
                ScalarValue::List(
                    Some(Box::new(vec![
                        ScalarValue::from(1i32),
                        ScalarValue::from(2i32),
                        ScalarValue::from(3i32),
                    ])),
                    Box::new(DataType::Int32),
                ),
                ScalarValue::List(
                    Some(Box::new(vec![
                        ScalarValue::from(4i32),
                        ScalarValue::from(5i32),
                    ])),
                    Box::new(DataType::Int32),
                ),
            ])),
            Box::new(DataType::List(Box::new(Field::new(
                "item",
                DataType::Int32,
                true,
            )))),
        );

        let l2 = ScalarValue::List(
            Some(Box::new(vec![
                ScalarValue::List(
                    Some(Box::new(vec![ScalarValue::from(6i32)])),
                    Box::new(DataType::Int32),
                ),
                ScalarValue::List(
                    Some(Box::new(vec![
                        ScalarValue::from(7i32),
                        ScalarValue::from(8i32),
                    ])),
                    Box::new(DataType::Int32),
                ),
            ])),
            Box::new(DataType::List(Box::new(Field::new(
                "item",
                DataType::Int32,
                true,
            )))),
        );

        let l3 = ScalarValue::List(
            Some(Box::new(vec![ScalarValue::List(
                Some(Box::new(vec![ScalarValue::from(9i32)])),
                Box::new(DataType::Int32),
            )])),
            Box::new(DataType::List(Box::new(Field::new(
                "item",
                DataType::Int32,
                true,
            )))),
        );

        let array = ScalarValue::iter_to_array(vec![l1, l2, l3]).unwrap();
        let array = array.as_any().downcast_ref::<ListArray>().unwrap();

        // Construct expected array with array builders
        let inner_builder = Int32Array::builder(8);
        let middle_builder = ListBuilder::new(inner_builder);
        let mut outer_builder = ListBuilder::new(middle_builder);

        outer_builder.values().values().append_value(1).unwrap();
        outer_builder.values().values().append_value(2).unwrap();
        outer_builder.values().values().append_value(3).unwrap();
        outer_builder.values().append(true).unwrap();

        outer_builder.values().values().append_value(4).unwrap();
        outer_builder.values().values().append_value(5).unwrap();
        outer_builder.values().append(true).unwrap();
        outer_builder.append(true).unwrap();

        outer_builder.values().values().append_value(6).unwrap();
        outer_builder.values().append(true).unwrap();

        outer_builder.values().values().append_value(7).unwrap();
        outer_builder.values().values().append_value(8).unwrap();
        outer_builder.values().append(true).unwrap();
        outer_builder.append(true).unwrap();

        outer_builder.values().values().append_value(9).unwrap();
        outer_builder.values().append(true).unwrap();
        outer_builder.append(true).unwrap();

        let expected = outer_builder.finish();

        assert_eq!(array, &expected);
    }

    #[test]
    fn scalar_timestamp_ns_utc_timezone() {
        let scalar = ScalarValue::TimestampNanosecond(
            Some(1599566400000000000),
            Some("UTC".to_owned()),
        );

        assert_eq!(
            scalar.get_datatype(),
            DataType::Timestamp(TimeUnit::Nanosecond, Some("UTC".to_owned()))
        );

        let array = scalar.to_array();
        assert_eq!(array.len(), 1);
        assert_eq!(
            array.data_type(),
            &DataType::Timestamp(TimeUnit::Nanosecond, Some("UTC".to_owned()))
        );

        let newscalar = ScalarValue::try_from_array(&array, 0).unwrap();
        assert_eq!(
            newscalar.get_datatype(),
            DataType::Timestamp(TimeUnit::Nanosecond, Some("UTC".to_owned()))
        );
    }
}<|MERGE_RESOLUTION|>--- conflicted
+++ resolved
@@ -22,20 +22,11 @@
 use crate::error::{DataFusionError, Result};
 use arrow::{
     array::*,
-<<<<<<< HEAD
     buffer::MutableBuffer,
+    compute::kernels::cast::cast,
     datatypes::{DataType, Field, IntegerType, IntervalUnit, TimeUnit},
     scalar::{PrimitiveScalar, Scalar},
     types::{days_ms, NativeType},
-=======
-    compute::kernels::cast::cast,
-    datatypes::{
-        ArrowDictionaryKeyType, ArrowNativeType, DataType, Field, Float32Type,
-        Float64Type, Int16Type, Int32Type, Int64Type, Int8Type, IntervalUnit, TimeUnit,
-        TimestampMicrosecondType, TimestampMillisecondType, TimestampNanosecondType,
-        TimestampSecondType, UInt16Type, UInt32Type, UInt64Type, UInt8Type,
-    },
->>>>>>> 7607ace9
 };
 use ordered_float::OrderedFloat;
 use std::cmp::Ordering;
@@ -108,14 +99,10 @@
     /// Interval with YearMonth unit
     IntervalYearMonth(Option<i32>),
     /// Interval with DayTime unit
-<<<<<<< HEAD
     IntervalDayTime(Option<days_ms>),
-=======
-    IntervalDayTime(Option<i64>),
     /// struct of nested ScalarValue (boxed to reduce size_of(ScalarValue))
     #[allow(clippy::box_collection)]
     Struct(Option<Box<Vec<ScalarValue>>>, Box<Vec<Field>>),
->>>>>>> 7607ace9
 }
 
 // manual implementation of `PartialEq` that uses OrderedFloat to
@@ -261,17 +248,6 @@
             (Date32(_), _) => None,
             (Date64(v1), Date64(v2)) => v1.partial_cmp(v2),
             (Date64(_), _) => None,
-<<<<<<< HEAD
-            (TimestampSecond(v1), TimestampSecond(v2)) => v1.partial_cmp(v2),
-            (TimestampSecond(_), _) => None,
-            (TimestampMillisecond(v1), TimestampMillisecond(v2)) => v1.partial_cmp(v2),
-            (TimestampMillisecond(_), _) => None,
-            (TimestampMicrosecond(v1), TimestampMicrosecond(v2)) => v1.partial_cmp(v2),
-            (TimestampMicrosecond(_), _) => None,
-            (TimestampNanosecond(v1), TimestampNanosecond(v2)) => v1.partial_cmp(v2),
-            (TimestampNanosecond(_), _) => None,
-            (_, IntervalYearMonth(_)) => None,
-=======
             (TimestampSecond(v1, _), TimestampSecond(v2, _)) => v1.partial_cmp(v2),
             (TimestampSecond(_, _), _) => None,
             (TimestampMillisecond(v1, _), TimestampMillisecond(v2, _)) => {
@@ -287,7 +263,6 @@
             }
             (TimestampNanosecond(_, _), _) => None,
             (IntervalYearMonth(v1), IntervalYearMonth(v2)) => v1.partial_cmp(v2),
->>>>>>> 7607ace9
             (IntervalYearMonth(_), _) => None,
             (_, IntervalDayTime(_)) => None,
             (IntervalDayTime(_), _) => None,
@@ -448,45 +423,18 @@
                 );
 
                 match $TIME_UNIT {
-<<<<<<< HEAD
                     TimeUnit::Second => {
-                        build_values_list!(array, TimestampSecond, values, $SIZE)
+                        build_values_list_tz!(array, TimestampSecond, values, $SIZE)
                     }
                     TimeUnit::Microsecond => {
-                        build_values_list!(array, TimestampMillisecond, values, $SIZE)
+                        build_values_list_tz!(array, TimestampMillisecond, values, $SIZE)
                     }
                     TimeUnit::Millisecond => {
-                        build_values_list!(array, TimestampMicrosecond, values, $SIZE)
+                        build_values_list_tz!(array, TimestampMicrosecond, values, $SIZE)
                     }
                     TimeUnit::Nanosecond => {
-                        build_values_list!(array, TimestampNanosecond, values, $SIZE)
+                        build_values_list_tz!(array, TimestampNanosecond, values, $SIZE)
                     }
-=======
-                    TimeUnit::Second => build_values_list_tz!(
-                        TimestampSecondBuilder,
-                        TimestampSecond,
-                        values,
-                        $SIZE
-                    ),
-                    TimeUnit::Microsecond => build_values_list_tz!(
-                        TimestampMillisecondBuilder,
-                        TimestampMillisecond,
-                        values,
-                        $SIZE
-                    ),
-                    TimeUnit::Millisecond => build_values_list_tz!(
-                        TimestampMicrosecondBuilder,
-                        TimestampMicrosecond,
-                        values,
-                        $SIZE
-                    ),
-                    TimeUnit::Nanosecond => build_values_list_tz!(
-                        TimestampNanosecondBuilder,
-                        TimestampNanosecond,
-                        values,
-                        $SIZE
-                    ),
->>>>>>> 7607ace9
                 }
             }
         }
@@ -513,16 +461,6 @@
     }};
 }
 
-<<<<<<< HEAD
-macro_rules! dyn_to_array {
-    ($self:expr, $value:expr, $size:expr, $ty:ty) => {{
-        Arc::new(PrimitiveArray::<$ty>::from_data(
-            $self.get_datatype(),
-            MutableBuffer::<$ty>::from_trusted_len_iter(repeat(*$value).take($size))
-                .into(),
-            None,
-        ))
-=======
 macro_rules! build_values_list_tz {
     ($VALUE_BUILDER_TY:ident, $SCALAR_TY:ident, $VALUES:expr, $SIZE:expr) => {{
         let mut builder = ListBuilder::new($VALUE_BUILDER_TY::new($VALUES.len()));
@@ -546,30 +484,14 @@
     }};
 }
 
-macro_rules! build_array_from_option {
-    ($DATA_TYPE:ident, $ARRAY_TYPE:ident, $EXPR:expr, $SIZE:expr) => {{
-        match $EXPR {
-            Some(value) => Arc::new($ARRAY_TYPE::from_value(*value, $SIZE)),
-            None => new_null_array(&DataType::$DATA_TYPE, $SIZE),
-        }
-    }};
-    ($DATA_TYPE:ident, $ENUM:expr, $ARRAY_TYPE:ident, $EXPR:expr, $SIZE:expr) => {{
-        match $EXPR {
-            Some(value) => Arc::new($ARRAY_TYPE::from_value(*value, $SIZE)),
-            None => new_null_array(&DataType::$DATA_TYPE($ENUM), $SIZE),
-        }
-    }};
-    ($DATA_TYPE:ident, $ENUM:expr, $ENUM2:expr, $ARRAY_TYPE:ident, $EXPR:expr, $SIZE:expr) => {{
-        match $EXPR {
-            Some(value) => {
-                let array: ArrayRef = Arc::new($ARRAY_TYPE::from_value(*value, $SIZE));
-                // Need to call cast to cast to final data type with timezone/extra param
-                cast(&array, &DataType::$DATA_TYPE($ENUM, $ENUM2))
-                    .expect("cannot do temporal cast")
-            }
-            None => new_null_array(&DataType::$DATA_TYPE($ENUM, $ENUM2), $SIZE),
-        }
->>>>>>> 7607ace9
+macro_rules! dyn_to_array {
+    ($self:expr, $value:expr, $size:expr, $ty:ty) => {{
+        Arc::new(PrimitiveArray::<$ty>::from_data(
+            $self.get_datatype(),
+            MutableBuffer::<$ty>::from_trusted_len_iter(repeat(*$value).take($size))
+                .into(),
+            None,
+        ))
     }};
 }
 
@@ -585,27 +507,6 @@
 }
 
 impl ScalarValue {
-<<<<<<< HEAD
-    /// Create null scalar value for specific data type.
-    pub fn new_null(dt: DataType) -> Self {
-        match dt {
-            DataType::Timestamp(TimeUnit::Second, _) => {
-                ScalarValue::TimestampSecond(None)
-            }
-            DataType::Timestamp(TimeUnit::Millisecond, _) => {
-                ScalarValue::TimestampMillisecond(None)
-            }
-            DataType::Timestamp(TimeUnit::Microsecond, _) => {
-                ScalarValue::TimestampMicrosecond(None)
-            }
-            DataType::Timestamp(TimeUnit::Nanosecond, _) => {
-                ScalarValue::TimestampNanosecond(None)
-            }
-            _ => todo!("Create null scalar value for datatype: {:?}", dt),
-        }
-    }
-
-=======
     /// Create a decimal Scalar from value/precision and scale.
     pub fn try_new_decimal128(
         value: i128,
@@ -621,7 +522,26 @@
             precision, scale
         )));
     }
->>>>>>> 7607ace9
+
+    /// Create null scalar value for specific data type.
+    pub fn new_null(dt: DataType) -> Self {
+        match dt {
+            DataType::Timestamp(TimeUnit::Second, _) => {
+                ScalarValue::TimestampSecond(None)
+            }
+            DataType::Timestamp(TimeUnit::Millisecond, _) => {
+                ScalarValue::TimestampMillisecond(None)
+            }
+            DataType::Timestamp(TimeUnit::Microsecond, _) => {
+                ScalarValue::TimestampMicrosecond(None)
+            }
+            DataType::Timestamp(TimeUnit::Nanosecond, _) => {
+                ScalarValue::TimestampNanosecond(None)
+            }
+            _ => todo!("Create null scalar value for datatype: {:?}", dt),
+        }
+    }
+
     /// Getter for the `DataType` of the value
     pub fn get_datatype(&self) -> DataType {
         match self {
@@ -878,9 +798,13 @@
             }}
         }
 
-<<<<<<< HEAD
         use DataType::*;
         let array: Box<dyn Array> = match &data_type {
+            DataType::Decimal(precision, scale) => {
+                let decimal_array =
+                    ScalarValue::iter_to_decimal_array(scalars, precision, scale)?;
+                Arc::new(decimal_array)
+            }
             DataType::Boolean => Box::new(
                 scalars
                     .map(|sv| {
@@ -933,48 +857,6 @@
             }
             Interval(IntervalUnit::YearMonth) => {
                 build_array_primitive!(i32, IntervalYearMonth, data_type)
-=======
-        let array: ArrayRef = match &data_type {
-            DataType::Decimal(precision, scale) => {
-                let decimal_array =
-                    ScalarValue::iter_to_decimal_array(scalars, precision, scale)?;
-                Arc::new(decimal_array)
-            }
-            DataType::Boolean => build_array_primitive!(BooleanArray, Boolean),
-            DataType::Float32 => build_array_primitive!(Float32Array, Float32),
-            DataType::Float64 => build_array_primitive!(Float64Array, Float64),
-            DataType::Int8 => build_array_primitive!(Int8Array, Int8),
-            DataType::Int16 => build_array_primitive!(Int16Array, Int16),
-            DataType::Int32 => build_array_primitive!(Int32Array, Int32),
-            DataType::Int64 => build_array_primitive!(Int64Array, Int64),
-            DataType::UInt8 => build_array_primitive!(UInt8Array, UInt8),
-            DataType::UInt16 => build_array_primitive!(UInt16Array, UInt16),
-            DataType::UInt32 => build_array_primitive!(UInt32Array, UInt32),
-            DataType::UInt64 => build_array_primitive!(UInt64Array, UInt64),
-            DataType::Utf8 => build_array_string!(StringArray, Utf8),
-            DataType::LargeUtf8 => build_array_string!(LargeStringArray, LargeUtf8),
-            DataType::Binary => build_array_string!(BinaryArray, Binary),
-            DataType::LargeBinary => build_array_string!(LargeBinaryArray, LargeBinary),
-            DataType::Date32 => build_array_primitive!(Date32Array, Date32),
-            DataType::Date64 => build_array_primitive!(Date64Array, Date64),
-            DataType::Timestamp(TimeUnit::Second, _) => {
-                build_array_primitive_tz!(TimestampSecondArray, TimestampSecond)
-            }
-            DataType::Timestamp(TimeUnit::Millisecond, _) => {
-                build_array_primitive_tz!(TimestampMillisecondArray, TimestampMillisecond)
-            }
-            DataType::Timestamp(TimeUnit::Microsecond, _) => {
-                build_array_primitive_tz!(TimestampMicrosecondArray, TimestampMicrosecond)
-            }
-            DataType::Timestamp(TimeUnit::Nanosecond, _) => {
-                build_array_primitive_tz!(TimestampNanosecondArray, TimestampNanosecond)
-            }
-            DataType::Interval(IntervalUnit::DayTime) => {
-                build_array_primitive!(IntervalDayTimeArray, IntervalDayTime)
-            }
-            DataType::Interval(IntervalUnit::YearMonth) => {
-                build_array_primitive!(IntervalYearMonthArray, IntervalYearMonth)
->>>>>>> 7607ace9
             }
             DataType::List(fields) if fields.data_type() == &DataType::Int8 => {
                 build_array_list!(Int8Vec, Int8)
@@ -1199,7 +1081,6 @@
             ScalarValue::Boolean(e) => {
                 Arc::new(BooleanArray::from(vec![*e; size])) as ArrayRef
             }
-<<<<<<< HEAD
             ScalarValue::Float64(e) => match e {
                 Some(value) => dyn_to_array!(self, value, size, f64),
                 None => new_null_array(self.get_datatype(), size).into(),
@@ -1222,12 +1103,15 @@
                 Some(value) => dyn_to_array!(self, value, size, i32),
                 None => new_null_array(self.get_datatype(), size).into(),
             },
-            ScalarValue::Int64(e)
-            | ScalarValue::Date64(e)
-            | ScalarValue::TimestampSecond(e)
-            | ScalarValue::TimestampMillisecond(e)
-            | ScalarValue::TimestampMicrosecond(e)
-            | ScalarValue::TimestampNanosecond(e) => match e {
+            ScalarValue::Int64(e) | ScalarValue::Date64(e) => match e {
+                Some(value) => dyn_to_array!(self, value, size, i64),
+                None => new_null_array(self.get_datatype(), size).into(),
+            },
+            // TODO: handle timezones in dyn_to_array!
+            ScalarValue::TimestampSecond(e, _tz_opt)
+            | ScalarValue::TimestampMillisecond(e, _tz_opt)
+            | ScalarValue::TimestampMicrosecond(e, _tz_opt)
+            | ScalarValue::TimestampNanosecond(e, _tz_opt) => match e {
                 Some(value) => dyn_to_array!(self, value, size, i64),
                 None => new_null_array(self.get_datatype(), size).into(),
             },
@@ -1247,61 +1131,6 @@
                 Some(value) => dyn_to_array!(self, value, size, u64),
                 None => new_null_array(self.get_datatype(), size).into(),
             },
-=======
-            ScalarValue::Float64(e) => {
-                build_array_from_option!(Float64, Float64Array, e, size)
-            }
-            ScalarValue::Float32(e) => {
-                build_array_from_option!(Float32, Float32Array, e, size)
-            }
-            ScalarValue::Int8(e) => build_array_from_option!(Int8, Int8Array, e, size),
-            ScalarValue::Int16(e) => build_array_from_option!(Int16, Int16Array, e, size),
-            ScalarValue::Int32(e) => build_array_from_option!(Int32, Int32Array, e, size),
-            ScalarValue::Int64(e) => build_array_from_option!(Int64, Int64Array, e, size),
-            ScalarValue::UInt8(e) => build_array_from_option!(UInt8, UInt8Array, e, size),
-            ScalarValue::UInt16(e) => {
-                build_array_from_option!(UInt16, UInt16Array, e, size)
-            }
-            ScalarValue::UInt32(e) => {
-                build_array_from_option!(UInt32, UInt32Array, e, size)
-            }
-            ScalarValue::UInt64(e) => {
-                build_array_from_option!(UInt64, UInt64Array, e, size)
-            }
-            ScalarValue::TimestampSecond(e, tz_opt) => build_array_from_option!(
-                Timestamp,
-                TimeUnit::Second,
-                tz_opt.clone(),
-                TimestampSecondArray,
-                e,
-                size
-            ),
-            ScalarValue::TimestampMillisecond(e, tz_opt) => build_array_from_option!(
-                Timestamp,
-                TimeUnit::Millisecond,
-                tz_opt.clone(),
-                TimestampMillisecondArray,
-                e,
-                size
-            ),
-
-            ScalarValue::TimestampMicrosecond(e, tz_opt) => build_array_from_option!(
-                Timestamp,
-                TimeUnit::Microsecond,
-                tz_opt.clone(),
-                TimestampMicrosecondArray,
-                e,
-                size
-            ),
-            ScalarValue::TimestampNanosecond(e, tz_opt) => build_array_from_option!(
-                Timestamp,
-                TimeUnit::Nanosecond,
-                tz_opt.clone(),
-                TimestampNanosecondArray,
-                e,
-                size
-            ),
->>>>>>> 7607ace9
             ScalarValue::Utf8(e) => match e {
                 Some(value) => Arc::new(Utf8Array::<i32>::from_trusted_len_values_iter(
                     repeat(&value).take(size),
@@ -1351,8 +1180,15 @@
                 DataType::LargeUtf8 => {
                     build_list!(MutableLargeStringArray, LargeUtf8, values, size)
                 }
-<<<<<<< HEAD
-                dt => panic!("Unexpected DataType for list {:?}", dt),
+                _ => ScalarValue::iter_to_array_list(
+                    repeat(self.clone()).take(size),
+                    &DataType::List(Box::new(Field::new(
+                        "item",
+                        data_type.as_ref().clone(),
+                        true,
+                    ))),
+                )
+                .unwrap(),
             },
             ScalarValue::IntervalDayTime(e) => match e {
                 Some(value) => {
@@ -1362,38 +1198,6 @@
                 }
                 None => new_null_array(self.get_datatype(), size).into(),
             },
-=======
-                _ => ScalarValue::iter_to_array_list(
-                    repeat(self.clone()).take(size),
-                    &DataType::List(Box::new(Field::new(
-                        "item",
-                        data_type.as_ref().clone(),
-                        true,
-                    ))),
-                )
-                .unwrap(),
-            }),
-            ScalarValue::Date32(e) => {
-                build_array_from_option!(Date32, Date32Array, e, size)
-            }
-            ScalarValue::Date64(e) => {
-                build_array_from_option!(Date64, Date64Array, e, size)
-            }
-            ScalarValue::IntervalDayTime(e) => build_array_from_option!(
-                Interval,
-                IntervalUnit::DayTime,
-                IntervalDayTimeArray,
-                e,
-                size
-            ),
-
-            ScalarValue::IntervalYearMonth(e) => build_array_from_option!(
-                Interval,
-                IntervalUnit::YearMonth,
-                IntervalYearMonthArray,
-                e,
-                size
-            ),
             ScalarValue::Struct(values, fields) => match values {
                 Some(values) => {
                     let field_values: Vec<_> = fields
@@ -1434,7 +1238,6 @@
             ScalarValue::Decimal128(None, *precision, *scale)
         } else {
             ScalarValue::Decimal128(Some(array.value(index)), *precision, *scale)
->>>>>>> 7607ace9
         }
     }
 
@@ -1495,7 +1298,6 @@
             DataType::Date64 => {
                 typed_cast!(array, index, Int64Array, Date64)
             }
-<<<<<<< HEAD
             DataType::Timestamp(TimeUnit::Second, _) => {
                 typed_cast!(array, index, Int64Array, TimestampSecond)
             }
@@ -1518,60 +1320,6 @@
                     IntegerType::UInt16 => get_dict_value::<u16>(array, index)?,
                     IntegerType::UInt32 => get_dict_value::<u32>(array, index)?,
                     IntegerType::UInt64 => get_dict_value::<u64>(array, index)?,
-=======
-            DataType::Timestamp(TimeUnit::Second, tz_opt) => {
-                typed_cast_tz!(
-                    array,
-                    index,
-                    TimestampSecondArray,
-                    TimestampSecond,
-                    tz_opt
-                )
-            }
-            DataType::Timestamp(TimeUnit::Millisecond, tz_opt) => {
-                typed_cast_tz!(
-                    array,
-                    index,
-                    TimestampMillisecondArray,
-                    TimestampMillisecond,
-                    tz_opt
-                )
-            }
-            DataType::Timestamp(TimeUnit::Microsecond, tz_opt) => {
-                typed_cast_tz!(
-                    array,
-                    index,
-                    TimestampMicrosecondArray,
-                    TimestampMicrosecond,
-                    tz_opt
-                )
-            }
-            DataType::Timestamp(TimeUnit::Nanosecond, tz_opt) => {
-                typed_cast_tz!(
-                    array,
-                    index,
-                    TimestampNanosecondArray,
-                    TimestampNanosecond,
-                    tz_opt
-                )
-            }
-            DataType::Dictionary(index_type, _) => {
-                let (values, values_index) = match **index_type {
-                    DataType::Int8 => get_dict_value::<Int8Type>(array, index)?,
-                    DataType::Int16 => get_dict_value::<Int16Type>(array, index)?,
-                    DataType::Int32 => get_dict_value::<Int32Type>(array, index)?,
-                    DataType::Int64 => get_dict_value::<Int64Type>(array, index)?,
-                    DataType::UInt8 => get_dict_value::<UInt8Type>(array, index)?,
-                    DataType::UInt16 => get_dict_value::<UInt16Type>(array, index)?,
-                    DataType::UInt32 => get_dict_value::<UInt32Type>(array, index)?,
-                    DataType::UInt64 => get_dict_value::<UInt64Type>(array, index)?,
-                    _ => {
-                        return Err(DataFusionError::Internal(format!(
-                            "Index type not supported while creating scalar from dictionary: {}",
-                            array.data_type(),
-                        )));
-                    }
->>>>>>> 7607ace9
                 };
 
                 match values_index {
@@ -1690,31 +1438,17 @@
             ScalarValue::Date64(val) => {
                 eq_array_primitive!(array, index, Int64Array, val)
             }
-<<<<<<< HEAD
-            ScalarValue::TimestampSecond(val) => {
+            ScalarValue::TimestampSecond(val, _) => {
                 eq_array_primitive!(array, index, Int64Array, val)
             }
-            ScalarValue::TimestampMillisecond(val) => {
+            ScalarValue::TimestampMillisecond(val, _) => {
                 eq_array_primitive!(array, index, Int64Array, val)
             }
-            ScalarValue::TimestampMicrosecond(val) => {
+            ScalarValue::TimestampMicrosecond(val, _) => {
                 eq_array_primitive!(array, index, Int64Array, val)
             }
-            ScalarValue::TimestampNanosecond(val) => {
+            ScalarValue::TimestampNanosecond(val, _) => {
                 eq_array_primitive!(array, index, Int64Array, val)
-=======
-            ScalarValue::TimestampSecond(val, _) => {
-                eq_array_primitive!(array, index, TimestampSecondArray, val)
-            }
-            ScalarValue::TimestampMillisecond(val, _) => {
-                eq_array_primitive!(array, index, TimestampMillisecondArray, val)
-            }
-            ScalarValue::TimestampMicrosecond(val, _) => {
-                eq_array_primitive!(array, index, TimestampMicrosecondArray, val)
-            }
-            ScalarValue::TimestampNanosecond(val, _) => {
-                eq_array_primitive!(array, index, TimestampNanosecondArray, val)
->>>>>>> 7607ace9
             }
             ScalarValue::IntervalYearMonth(val) => {
                 eq_array_primitive!(array, index, Int32Array, val)
@@ -1931,23 +1665,25 @@
             ScalarValue::Date64(i) => {
                 Ok(Box::new(PrimitiveScalar::<i64>::new(DataType::Date64, *i)))
             }
-            ScalarValue::TimestampSecond(i) => Ok(Box::new(PrimitiveScalar::<i64>::new(
-                DataType::Timestamp(TimeUnit::Second, None),
-                *i,
-            ))),
-            ScalarValue::TimestampMillisecond(i) => {
+            ScalarValue::TimestampSecond(i, _) => {
+                Ok(Box::new(PrimitiveScalar::<i64>::new(
+                    DataType::Timestamp(TimeUnit::Second, None),
+                    *i,
+                )))
+            }
+            ScalarValue::TimestampMillisecond(i, _) => {
                 Ok(Box::new(PrimitiveScalar::<i64>::new(
                     DataType::Timestamp(TimeUnit::Millisecond, None),
                     *i,
                 )))
             }
-            ScalarValue::TimestampMicrosecond(i) => {
+            ScalarValue::TimestampMicrosecond(i, _) => {
                 Ok(Box::new(PrimitiveScalar::<i64>::new(
                     DataType::Timestamp(TimeUnit::Microsecond, None),
                     *i,
                 )))
             }
-            ScalarValue::TimestampNanosecond(i) => {
+            ScalarValue::TimestampNanosecond(i, _) => {
                 Ok(Box::new(PrimitiveScalar::<i64>::new(
                     DataType::Timestamp(TimeUnit::Nanosecond, None),
                     *i,
@@ -1973,21 +1709,21 @@
 
     fn try_from(s: PrimitiveScalar<T>) -> Result<ScalarValue> {
         match s.data_type() {
-            DataType::Timestamp(TimeUnit::Second, _) => {
+            DataType::Timestamp(TimeUnit::Second, tz) => {
                 let s = s.as_any().downcast_ref::<PrimitiveScalar<i64>>().unwrap();
-                Ok(ScalarValue::TimestampSecond(Some(s.value())))
-            }
-            DataType::Timestamp(TimeUnit::Microsecond, _) => {
+                Ok(ScalarValue::TimestampSecond(Some(s.value()), tz))
+            }
+            DataType::Timestamp(TimeUnit::Microsecond, tz) => {
                 let s = s.as_any().downcast_ref::<PrimitiveScalar<i64>>().unwrap();
-                Ok(ScalarValue::TimestampMicrosecond(Some(s.value())))
-            }
-            DataType::Timestamp(TimeUnit::Millisecond, _) => {
+                Ok(ScalarValue::TimestampMicrosecond(Some(s.value()), tz))
+            }
+            DataType::Timestamp(TimeUnit::Millisecond, tz) => {
                 let s = s.as_any().downcast_ref::<PrimitiveScalar<i64>>().unwrap();
-                Ok(ScalarValue::TimestampMillisecond(Some(s.value())))
-            }
-            DataType::Timestamp(TimeUnit::Nanosecond, _) => {
+                Ok(ScalarValue::TimestampMillisecond(Some(s.value()), tz))
+            }
+            DataType::Timestamp(TimeUnit::Nanosecond, tz) => {
                 let s = s.as_any().downcast_ref::<PrimitiveScalar<i64>>().unwrap();
-                Ok(ScalarValue::TimestampNanosecond(Some(s.value())))
+                Ok(ScalarValue::TimestampNanosecond(Some(s.value()), tz))
             }
             _ => Err(DataFusionError::Internal(
                 format!(
@@ -2201,45 +1937,6 @@
     }
 }
 
-<<<<<<< HEAD
-=======
-/// Trait used to map a NativeTime to a ScalarType.
-pub trait ScalarType<T: ArrowNativeType> {
-    /// returns a scalar from an optional T
-    fn scalar(r: Option<T>) -> ScalarValue;
-}
-
-impl ScalarType<f32> for Float32Type {
-    fn scalar(r: Option<f32>) -> ScalarValue {
-        ScalarValue::Float32(r)
-    }
-}
-
-impl ScalarType<i64> for TimestampSecondType {
-    fn scalar(r: Option<i64>) -> ScalarValue {
-        ScalarValue::TimestampSecond(r, None)
-    }
-}
-
-impl ScalarType<i64> for TimestampMillisecondType {
-    fn scalar(r: Option<i64>) -> ScalarValue {
-        ScalarValue::TimestampMillisecond(r, None)
-    }
-}
-
-impl ScalarType<i64> for TimestampMicrosecondType {
-    fn scalar(r: Option<i64>) -> ScalarValue {
-        ScalarValue::TimestampMicrosecond(r, None)
-    }
-}
-
-impl ScalarType<i64> for TimestampNanosecondType {
-    fn scalar(r: Option<i64>) -> ScalarValue {
-        ScalarValue::TimestampNanosecond(r, None)
-    }
-}
-
->>>>>>> 7607ace9
 #[cfg(test)]
 mod tests {
     use super::*;
@@ -2499,30 +2196,6 @@
         check_scalar_iter!(UInt32, UInt32Array, vec![Some(1), None, Some(3)]);
         check_scalar_iter!(UInt64, UInt64Array, vec![Some(1), None, Some(3)]);
 
-<<<<<<< HEAD
-=======
-        check_scalar_iter_tz!(
-            TimestampSecond,
-            TimestampSecondArray,
-            vec![Some(1), None, Some(3)]
-        );
-        check_scalar_iter_tz!(
-            TimestampMillisecond,
-            TimestampMillisecondArray,
-            vec![Some(1), None, Some(3)]
-        );
-        check_scalar_iter_tz!(
-            TimestampMicrosecond,
-            TimestampMicrosecondArray,
-            vec![Some(1), None, Some(3)]
-        );
-        check_scalar_iter_tz!(
-            TimestampNanosecond,
-            TimestampNanosecondArray,
-            vec![Some(1), None, Some(3)]
-        );
-
->>>>>>> 7607ace9
         check_scalar_iter_string!(
             Utf8,
             StringArray,
@@ -2758,7 +2431,6 @@
             make_str_test_case!(str_vals, LargeStringArray, LargeUtf8),
             make_binary_test_case!(str_vals, SmallBinaryArray, Binary),
             make_binary_test_case!(str_vals, LargeBinaryArray, LargeBinary),
-<<<<<<< HEAD
             make_date_test_case!(&i32_vals, Int32Array, Date32),
             make_date_test_case!(&i64_vals, Int64Array, Date64),
             make_ts_test_case!(&i64_vals, Int64Array, Second, TimestampSecond),
@@ -2775,63 +2447,6 @@
             make_str_dict_test_case!(str_vals, u16, Utf8),
             make_str_dict_test_case!(str_vals, u32, Utf8),
             make_str_dict_test_case!(str_vals, u64, Utf8),
-=======
-            make_test_case!(i32_vals, Date32Array, Date32),
-            make_test_case!(i64_vals, Date64Array, Date64),
-            make_test_case!(i64_vals, TimestampSecondArray, TimestampSecond, None),
-            make_test_case!(
-                i64_vals,
-                TimestampSecondArray,
-                TimestampSecond,
-                Some("UTC".to_owned())
-            ),
-            make_test_case!(
-                i64_vals,
-                TimestampMillisecondArray,
-                TimestampMillisecond,
-                None
-            ),
-            make_test_case!(
-                i64_vals,
-                TimestampMillisecondArray,
-                TimestampMillisecond,
-                Some("UTC".to_owned())
-            ),
-            make_test_case!(
-                i64_vals,
-                TimestampMicrosecondArray,
-                TimestampMicrosecond,
-                None
-            ),
-            make_test_case!(
-                i64_vals,
-                TimestampMicrosecondArray,
-                TimestampMicrosecond,
-                Some("UTC".to_owned())
-            ),
-            make_test_case!(
-                i64_vals,
-                TimestampNanosecondArray,
-                TimestampNanosecond,
-                None
-            ),
-            make_test_case!(
-                i64_vals,
-                TimestampNanosecondArray,
-                TimestampNanosecond,
-                Some("UTC".to_owned())
-            ),
-            make_test_case!(i32_vals, IntervalYearMonthArray, IntervalYearMonth),
-            make_test_case!(i64_vals, IntervalDayTimeArray, IntervalDayTime),
-            make_str_dict_test_case!(str_vals, Int8Type, Utf8),
-            make_str_dict_test_case!(str_vals, Int16Type, Utf8),
-            make_str_dict_test_case!(str_vals, Int32Type, Utf8),
-            make_str_dict_test_case!(str_vals, Int64Type, Utf8),
-            make_str_dict_test_case!(str_vals, UInt8Type, Utf8),
-            make_str_dict_test_case!(str_vals, UInt16Type, Utf8),
-            make_str_dict_test_case!(str_vals, UInt32Type, Utf8),
-            make_str_dict_test_case!(str_vals, UInt64Type, Utf8),
->>>>>>> 7607ace9
         ];
 
         for case in cases {
