--- conflicted
+++ resolved
@@ -497,17 +497,12 @@
 
 #[cfg(test)]
 mod tests {
-<<<<<<< HEAD
     use std::collections::HashSet;
     type StringArray = Utf8Array<i32>;
 
     use super::*;
     use crate::field_util::SchemaExt;
     use crate::record_batch::RecordBatch;
-=======
-    use super::*;
-    use crate::from_slice::FromSlice;
->>>>>>> 63d24bf5
     use crate::{
         assert_batches_sorted_eq,
         physical_plan::{collect, expressions::col, memory::MemoryExec},
@@ -687,11 +682,7 @@
         // have to send at least one batch through to provoke error
         let batch = RecordBatch::try_from_iter(vec![(
             "my_awesome_field",
-<<<<<<< HEAD
             Arc::new(Utf8Array::<i32>::from_slice(&["foo", "bar"])) as ArrayRef,
-=======
-            Arc::new(StringArray::from_slice(&["foo", "bar"])) as ArrayRef,
->>>>>>> 63d24bf5
         )])
         .unwrap();
 
@@ -748,11 +739,7 @@
         let runtime = Arc::new(RuntimeEnv::default());
         let batch = RecordBatch::try_from_iter(vec![(
             "my_awesome_field",
-<<<<<<< HEAD
             Arc::new(Utf8Array::<i32>::from_slice(&["foo", "bar"])) as ArrayRef,
-=======
-            Arc::new(StringArray::from_slice(&["foo", "bar"])) as ArrayRef,
->>>>>>> 63d24bf5
         )])
         .unwrap();
 
@@ -788,21 +775,13 @@
         let runtime = Arc::new(RuntimeEnv::default());
         let batch1 = RecordBatch::try_from_iter(vec![(
             "my_awesome_field",
-<<<<<<< HEAD
             Arc::new(Utf8Array::<i32>::from_slice(&["foo", "bar"])) as ArrayRef,
-=======
-            Arc::new(StringArray::from_slice(&["foo", "bar"])) as ArrayRef,
->>>>>>> 63d24bf5
         )])
         .unwrap();
 
         let batch2 = RecordBatch::try_from_iter(vec![(
             "my_awesome_field",
-<<<<<<< HEAD
             Arc::new(Utf8Array::<i32>::from_slice(&["frob", "baz"])) as ArrayRef,
-=======
-            Arc::new(StringArray::from_slice(&["frob", "baz"])) as ArrayRef,
->>>>>>> 63d24bf5
         )])
         .unwrap();
 
@@ -949,41 +928,25 @@
     fn make_barrier_exec() -> BarrierExec {
         let batch1 = RecordBatch::try_from_iter(vec![(
             "my_awesome_field",
-<<<<<<< HEAD
             Arc::new(Utf8Array::<i32>::from_slice(&["foo", "bar"])) as ArrayRef,
-=======
-            Arc::new(StringArray::from_slice(&["foo", "bar"])) as ArrayRef,
->>>>>>> 63d24bf5
         )])
         .unwrap();
 
         let batch2 = RecordBatch::try_from_iter(vec![(
             "my_awesome_field",
-<<<<<<< HEAD
             Arc::new(Utf8Array::<i32>::from_slice(&["frob", "baz"])) as ArrayRef,
-=======
-            Arc::new(StringArray::from_slice(&["frob", "baz"])) as ArrayRef,
->>>>>>> 63d24bf5
         )])
         .unwrap();
 
         let batch3 = RecordBatch::try_from_iter(vec![(
             "my_awesome_field",
-<<<<<<< HEAD
             Arc::new(Utf8Array::<i32>::from_slice(&["goo", "gar"])) as ArrayRef,
-=======
-            Arc::new(StringArray::from_slice(&["goo", "gar"])) as ArrayRef,
->>>>>>> 63d24bf5
         )])
         .unwrap();
 
         let batch4 = RecordBatch::try_from_iter(vec![(
             "my_awesome_field",
-<<<<<<< HEAD
             Arc::new(Utf8Array::<i32>::from_slice(&["grob", "gaz"])) as ArrayRef,
-=======
-            Arc::new(StringArray::from_slice(&["grob", "gaz"])) as ArrayRef,
->>>>>>> 63d24bf5
         )])
         .unwrap();
 
@@ -1021,11 +984,7 @@
         let runtime = Arc::new(RuntimeEnv::default());
         let batch = RecordBatch::try_from_iter(vec![(
             "a",
-<<<<<<< HEAD
             Arc::new(StringArray::from_slice(vec!["foo"])) as ArrayRef,
-=======
-            Arc::new(StringArray::from_slice(&["foo"])) as ArrayRef,
->>>>>>> 63d24bf5
         )])
         .unwrap();
         let partitioning = Partitioning::Hash(
