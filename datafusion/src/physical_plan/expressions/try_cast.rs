// Licensed to the Apache Software Foundation (ASF) under one
// or more contributor license agreements.  See the NOTICE file
// distributed with this work for additional information
// regarding copyright ownership.  The ASF licenses this file
// to you under the Apache License, Version 2.0 (the
// "License"); you may not use this file except in compliance
// with the License.  You may obtain a copy of the License at
//
//   http://www.apache.org/licenses/LICENSE-2.0
//
// Unless required by applicable law or agreed to in writing,
// software distributed under the License is distributed on an
// "AS IS" BASIS, WITHOUT WARRANTIES OR CONDITIONS OF ANY
// KIND, either express or implied.  See the License for the
// specific language governing permissions and limitations
// under the License.

use std::any::Any;
use std::fmt;
use std::sync::Arc;

use super::ColumnarValue;
use crate::error::{DataFusionError, Result};
use crate::physical_plan::PhysicalExpr;
use crate::record_batch::RecordBatch;
use crate::scalar::ScalarValue;
use arrow::compute;
use arrow::datatypes::{DataType, Schema};
use compute::cast;

/// TRY_CAST expression casts an expression to a specific data type and retuns NULL on invalid cast
#[derive(Debug)]
pub struct TryCastExpr {
    /// The expression to cast
    expr: Arc<dyn PhysicalExpr>,
    /// The data type to cast to
    cast_type: DataType,
}

impl TryCastExpr {
    /// Create a new CastExpr
    pub fn new(expr: Arc<dyn PhysicalExpr>, cast_type: DataType) -> Self {
        Self { expr, cast_type }
    }

    /// The expression to cast
    pub fn expr(&self) -> &Arc<dyn PhysicalExpr> {
        &self.expr
    }

    /// The data type to cast to
    pub fn cast_type(&self) -> &DataType {
        &self.cast_type
    }
}

impl fmt::Display for TryCastExpr {
    fn fmt(&self, f: &mut fmt::Formatter) -> fmt::Result {
        write!(f, "CAST({} AS {:?})", self.expr, self.cast_type)
    }
}

impl PhysicalExpr for TryCastExpr {
    /// Return a reference to Any that can be used for downcasting
    fn as_any(&self) -> &dyn Any {
        self
    }

    fn data_type(&self, _input_schema: &Schema) -> Result<DataType> {
        Ok(self.cast_type.clone())
    }

    fn nullable(&self, _input_schema: &Schema) -> Result<bool> {
        Ok(true)
    }

    fn evaluate(&self, batch: &RecordBatch) -> Result<ColumnarValue> {
        let value = self.expr.evaluate(batch)?;
        match value {
            ColumnarValue::Array(array) => Ok(ColumnarValue::Array(
                cast::cast(
                    array.as_ref(),
                    &self.cast_type,
                    cast::CastOptions::default(),
                )?
                .into(),
            )),
            ColumnarValue::Scalar(scalar) => {
                let scalar_array = scalar.to_array();
                let cast_array = cast::cast(
                    scalar_array.as_ref(),
                    &self.cast_type,
                    cast::CastOptions::default(),
                )?
                .into();
                let cast_scalar = ScalarValue::try_from_array(&cast_array, 0)?;
                Ok(ColumnarValue::Scalar(cast_scalar))
            }
        }
    }
}

/// Return a PhysicalExpression representing `expr` casted to
/// `cast_type`, if any casting is needed.
///
/// Note that such casts may lose type information
pub fn try_cast(
    expr: Arc<dyn PhysicalExpr>,
    input_schema: &Schema,
    cast_type: DataType,
) -> Result<Arc<dyn PhysicalExpr>> {
    let expr_type = expr.data_type(input_schema)?;
    if expr_type == cast_type {
        Ok(expr.clone())
    } else if cast::can_cast_types(&expr_type, &cast_type) {
        Ok(Arc::new(TryCastExpr::new(expr, cast_type)))
    } else {
        Err(DataFusionError::Internal(format!(
            "Unsupported CAST from {:?} to {:?}",
            expr_type, cast_type
        )))
    }
}

#[cfg(test)]
mod tests {
    use super::*;
    use crate::error::Result;
    use crate::field_util::SchemaExt;
    use crate::physical_plan::expressions::col;
<<<<<<< HEAD
    use arrow::{array::*, datatypes::*};

    type StringArray = Utf8Array<i32>;
=======
    use arrow::array::{
        DecimalArray, DecimalBuilder, StringArray, Time64NanosecondArray,
    };
    use arrow::{
        array::{
            Array, Float32Array, Float64Array, Int16Array, Int32Array, Int64Array,
            Int8Array, TimestampNanosecondArray, UInt32Array,
        },
        datatypes::*,
    };
>>>>>>> 63d24bf5

    // runs an end-to-end test of physical type cast
    // 1. construct a record batch with a column "a" of type A
    // 2. construct a physical expression of CAST(a AS B)
    // 3. evaluate the expression
    // 4. verify that the resulting expression is of type B
    // 5. verify that the resulting values are downcastable and correct
    macro_rules! generic_decimal_to_other_test_cast {
        ($DECIMAL_ARRAY:ident, $A_TYPE:expr, $TYPEARRAY:ident, $TYPE:expr, $VEC:expr) => {{
            let schema = Schema::new(vec![Field::new("a", $A_TYPE, false)]);
            let batch = RecordBatch::try_new(
                Arc::new(schema.clone()),
                vec![Arc::new($DECIMAL_ARRAY)],
            )?;
            // verify that we can construct the expression
            let expression = try_cast(col("a", &schema)?, &schema, $TYPE)?;

            // verify that its display is correct
            assert_eq!(
                format!("CAST(a@0 AS {:?})", $TYPE),
                format!("{}", expression)
            );

            // verify that the expression's type is correct
            assert_eq!(expression.data_type(&schema)?, $TYPE);

            // compute
            let result = expression.evaluate(&batch)?.into_array(batch.num_rows());

            // verify that the array's data_type is correct
            assert_eq!(*result.data_type(), $TYPE);

            // verify that the data itself is downcastable
            let result = result
                .as_any()
                .downcast_ref::<$TYPEARRAY>()
                .expect("failed to downcast");

            // verify that the result itself is correct
            for (i, x) in $VEC.iter().enumerate() {
                match x {
                    Some(x) => assert_eq!(result.value(i), *x),
                    None => assert!(!result.is_valid(i)),
                }
            }
        }};
    }

    // runs an end-to-end test of physical type cast
    // 1. construct a record batch with a column "a" of type A
    // 2. construct a physical expression of CAST(a AS B)
    // 3. evaluate the expression
    // 4. verify that the resulting expression is of type B
    // 5. verify that the resulting values are downcastable and correct
    macro_rules! generic_test_cast {
        ($A_ARRAY:ident, $A_TYPE:expr, $A_VEC:expr, $TYPEARRAY:ident, $TYPE:expr, $VEC:expr) => {{
            let schema = Schema::new(vec![Field::new("a", $A_TYPE, false)]);
            let a = $A_ARRAY::from_slice(&$A_VEC);
            let batch =
                RecordBatch::try_new(Arc::new(schema.clone()), vec![Arc::new(a)])?;

            // verify that we can construct the expression
            let expression = try_cast(col("a", &schema)?, &schema, $TYPE)?;

            // verify that its display is correct
            assert_eq!(
                format!("CAST(a@0 AS {:?})", $TYPE),
                format!("{}", expression)
            );

            // verify that the expression's type is correct
            assert_eq!(expression.data_type(&schema)?, $TYPE);

            // compute
            let result = expression.evaluate(&batch)?.into_array(batch.num_rows());

            // verify that the array's data_type is correct
            assert_eq!(*result.data_type(), $TYPE);

            // verify that the len is correct
            assert_eq!(result.len(), $A_VEC.len());

            // verify that the data itself is downcastable
            let result = result
                .as_any()
                .downcast_ref::<$TYPEARRAY>()
                .expect("failed to downcast");

            // verify that the result itself is correct
            for (i, x) in $VEC.iter().enumerate() {
                match x {
                    Some(x) => assert_eq!(result.value(i), *x),
                    None => assert!(!result.is_valid(i)),
                }
            }
        }};
    }

    #[test]
    fn test_try_cast_decimal_to_decimal() -> Result<()> {
        // try cast one decimal data type to another decimal data type
        let array: Vec<i128> = vec![1234, 2222, 3, 4000, 5000];
        let decimal_array = create_decimal_array(&array, 10, 3)?;
        generic_decimal_to_other_test_cast!(
            decimal_array,
            DataType::Decimal(10, 3),
            DecimalArray,
            DataType::Decimal(20, 6),
            vec![
                Some(1_234_000_i128),
                Some(2_222_000_i128),
                Some(3_000_i128),
                Some(4_000_000_i128),
                Some(5_000_000_i128),
                None,
            ]
        );

        let decimal_array = create_decimal_array(&array, 10, 3)?;
        generic_decimal_to_other_test_cast!(
            decimal_array,
            DataType::Decimal(10, 3),
            DecimalArray,
            DataType::Decimal(10, 2),
            vec![
                Some(123_i128),
                Some(222_i128),
                Some(0_i128),
                Some(400_i128),
                Some(500_i128),
                None,
            ]
        );

        Ok(())
    }

    #[test]
    fn test_try_cast_decimal_to_numeric() -> Result<()> {
        // TODO we should add function to create DecimalArray with value and metadata
        // https://github.com/apache/arrow-rs/issues/1009
        let array: Vec<i128> = vec![1, 2, 3, 4, 5];
        let decimal_array = create_decimal_array(&array, 10, 0)?;
        // decimal to i8
        generic_decimal_to_other_test_cast!(
            decimal_array,
            DataType::Decimal(10, 0),
            Int8Array,
            DataType::Int8,
            vec![
                Some(1_i8),
                Some(2_i8),
                Some(3_i8),
                Some(4_i8),
                Some(5_i8),
                None,
            ]
        );

        // decimal to i16
        let decimal_array = create_decimal_array(&array, 10, 0)?;
        generic_decimal_to_other_test_cast!(
            decimal_array,
            DataType::Decimal(10, 0),
            Int16Array,
            DataType::Int16,
            vec![
                Some(1_i16),
                Some(2_i16),
                Some(3_i16),
                Some(4_i16),
                Some(5_i16),
                None,
            ]
        );

        // decimal to i32
        let decimal_array = create_decimal_array(&array, 10, 0)?;
        generic_decimal_to_other_test_cast!(
            decimal_array,
            DataType::Decimal(10, 0),
            Int32Array,
            DataType::Int32,
            vec![
                Some(1_i32),
                Some(2_i32),
                Some(3_i32),
                Some(4_i32),
                Some(5_i32),
                None,
            ]
        );

        // decimal to i64
        let decimal_array = create_decimal_array(&array, 10, 0)?;
        generic_decimal_to_other_test_cast!(
            decimal_array,
            DataType::Decimal(10, 0),
            Int64Array,
            DataType::Int64,
            vec![
                Some(1_i64),
                Some(2_i64),
                Some(3_i64),
                Some(4_i64),
                Some(5_i64),
                None,
            ]
        );

        // decimal to float32
        let array: Vec<i128> = vec![1234, 2222, 3, 4000, 5000];
        let decimal_array = create_decimal_array(&array, 10, 3)?;
        generic_decimal_to_other_test_cast!(
            decimal_array,
            DataType::Decimal(10, 3),
            Float32Array,
            DataType::Float32,
            vec![
                Some(1.234_f32),
                Some(2.222_f32),
                Some(0.003_f32),
                Some(4.0_f32),
                Some(5.0_f32),
                None,
            ]
        );
        // decimal to float64
        let decimal_array = create_decimal_array(&array, 20, 6)?;
        generic_decimal_to_other_test_cast!(
            decimal_array,
            DataType::Decimal(20, 6),
            Float64Array,
            DataType::Float64,
            vec![
                Some(0.001234_f64),
                Some(0.002222_f64),
                Some(0.000003_f64),
                Some(0.004_f64),
                Some(0.005_f64),
                None,
            ]
        );

        Ok(())
    }

    #[test]
    fn test_try_cast_numeric_to_decimal() -> Result<()> {
        // int8
        generic_test_cast!(
            Int8Array,
            DataType::Int8,
            vec![1, 2, 3, 4, 5],
            DecimalArray,
            DataType::Decimal(3, 0),
            vec![
                Some(1_i128),
                Some(2_i128),
                Some(3_i128),
                Some(4_i128),
                Some(5_i128),
            ]
        );

        // int16
        generic_test_cast!(
            Int16Array,
            DataType::Int16,
            vec![1, 2, 3, 4, 5],
            DecimalArray,
            DataType::Decimal(5, 0),
            vec![
                Some(1_i128),
                Some(2_i128),
                Some(3_i128),
                Some(4_i128),
                Some(5_i128),
            ]
        );

        // int32
        generic_test_cast!(
            Int32Array,
            DataType::Int32,
            vec![1, 2, 3, 4, 5],
            DecimalArray,
            DataType::Decimal(10, 0),
            vec![
                Some(1_i128),
                Some(2_i128),
                Some(3_i128),
                Some(4_i128),
                Some(5_i128),
            ]
        );

        // int64
        generic_test_cast!(
            Int64Array,
            DataType::Int64,
            vec![1, 2, 3, 4, 5],
            DecimalArray,
            DataType::Decimal(20, 0),
            vec![
                Some(1_i128),
                Some(2_i128),
                Some(3_i128),
                Some(4_i128),
                Some(5_i128),
            ]
        );

        // int64 to different scale
        generic_test_cast!(
            Int64Array,
            DataType::Int64,
            vec![1, 2, 3, 4, 5],
            DecimalArray,
            DataType::Decimal(20, 2),
            vec![
                Some(100_i128),
                Some(200_i128),
                Some(300_i128),
                Some(400_i128),
                Some(500_i128),
            ]
        );

        // float32
        generic_test_cast!(
            Float32Array,
            DataType::Float32,
            vec![1.5, 2.5, 3.0, 1.123_456_8, 5.50],
            DecimalArray,
            DataType::Decimal(10, 2),
            vec![
                Some(150_i128),
                Some(250_i128),
                Some(300_i128),
                Some(112_i128),
                Some(550_i128),
            ]
        );

        // float64
        generic_test_cast!(
            Float64Array,
            DataType::Float64,
            vec![1.5, 2.5, 3.0, 1.123_456_8, 5.50],
            DecimalArray,
            DataType::Decimal(20, 4),
            vec![
                Some(15000_i128),
                Some(25000_i128),
                Some(30000_i128),
                Some(11234_i128),
                Some(55000_i128),
            ]
        );
        Ok(())
    }

    #[test]
    fn test_cast_i32_u32() -> Result<()> {
        generic_test_cast!(
            Int32Array,
            DataType::Int32,
            [1, 2, 3, 4, 5],
            UInt32Array,
            DataType::UInt32,
            vec![
                Some(1_u32),
                Some(2_u32),
                Some(3_u32),
                Some(4_u32),
                Some(5_u32)
            ]
        );
        Ok(())
    }

    #[test]
    fn test_cast_i32_utf8() -> Result<()> {
        generic_test_cast!(
            Int32Array,
            DataType::Int32,
            [1, 2, 3, 4, 5],
            StringArray,
            DataType::Utf8,
            vec![Some("1"), Some("2"), Some("3"), Some("4"), Some("5")]
        );
        Ok(())
    }

    #[test]
    fn test_try_cast_utf8_i32() -> Result<()> {
        generic_test_cast!(
            StringArray,
            DataType::Utf8,
            vec!["a", "2", "3", "b", "5"],
            Int32Array,
            DataType::Int32,
            vec![None, Some(2), Some(3), None, Some(5)]
        );
        Ok(())
    }

    #[allow(clippy::redundant_clone)]
    #[test]
    fn test_cast_i64_t64() -> Result<()> {
        let original = vec![1, 2, 3, 4, 5];
        let expected: Vec<Option<i64>> = original.iter().map(|i| Some(*i)).collect();
        generic_test_cast!(
            Int64Array,
            DataType::Int64,
            original.clone(),
            Int64Array,
            DataType::Timestamp(TimeUnit::Nanosecond, None),
            expected
        );
        Ok(())
    }

    #[test]
    fn invalid_cast() {
        // Ensure a useful error happens at plan time if invalid casts are used
        let schema = Schema::new(vec![Field::new("a", DataType::Null, false)]);

        let result = try_cast(col("a", &schema).unwrap(), &schema, DataType::LargeBinary);
        result.expect_err("expected Invalid CAST");
    }

    // create decimal array with the specified precision and scale
    fn create_decimal_array(
        array: &[i128],
        precision: usize,
        scale: usize,
    ) -> Result<DecimalArray> {
        let mut decimal_builder = DecimalBuilder::new(array.len(), precision, scale);
        for value in array {
            decimal_builder.append_value(*value)?
        }
        decimal_builder.append_null()?;
        Ok(decimal_builder.finish())
    }
}<|MERGE_RESOLUTION|>--- conflicted
+++ resolved
@@ -128,22 +128,9 @@
     use crate::error::Result;
     use crate::field_util::SchemaExt;
     use crate::physical_plan::expressions::col;
-<<<<<<< HEAD
     use arrow::{array::*, datatypes::*};
 
     type StringArray = Utf8Array<i32>;
-=======
-    use arrow::array::{
-        DecimalArray, DecimalBuilder, StringArray, Time64NanosecondArray,
-    };
-    use arrow::{
-        array::{
-            Array, Float32Array, Float64Array, Int16Array, Int32Array, Int64Array,
-            Int8Array, TimestampNanosecondArray, UInt32Array,
-        },
-        datatypes::*,
-    };
->>>>>>> 63d24bf5
 
     // runs an end-to-end test of physical type cast
     // 1. construct a record batch with a column "a" of type A
