// Licensed to the Apache Software Foundation (ASF) under one
// or more contributor license agreements.  See the NOTICE file
// distributed with this work for additional information
// regarding copyright ownership.  The ASF licenses this file
// to you under the Apache License, Version 2.0 (the
// "License"); you may not use this file except in compliance
// with the License.  You may obtain a copy of the License at
//
//   http://www.apache.org/licenses/LICENSE-2.0
//
// Unless required by applicable law or agreed to in writing,
// software distributed under the License is distributed on an
// "AS IS" BASIS, WITHOUT WARRANTIES OR CONDITIONS OF ANY
// KIND, either express or implied.  See the License for the
// specific language governing permissions and limitations
// under the License.

//! Defines physical expression for `rank`, `dense_rank`, and `percent_rank` that can evaluated
//! at runtime during query execution

use crate::error::Result;
use crate::physical_plan::window_functions::PartitionEvaluator;
use crate::physical_plan::{window_functions::BuiltInWindowFunctionExpr, PhysicalExpr};
use crate::record_batch::RecordBatch;
use arrow::array::ArrayRef;
use arrow::array::{Float64Array, UInt64Array};
use arrow::datatypes::{DataType, Field};
use std::any::Any;
use std::iter;
use std::ops::Range;
use std::sync::Arc;

/// Rank calculates the rank in the window function with order by
#[derive(Debug)]
pub struct Rank {
    name: String,
    rank_type: RankType,
}

#[derive(Debug, Copy, Clone)]
#[allow(clippy::enum_variant_names)]
pub(crate) enum RankType {
    Basic,
    Dense,
    Percent,
}

/// Create a rank window function
pub fn rank(name: String) -> Rank {
    Rank {
        name,
        rank_type: RankType::Basic,
    }
}

/// Create a dense rank window function
pub fn dense_rank(name: String) -> Rank {
    Rank {
        name,
        rank_type: RankType::Dense,
    }
}

/// Create a percent rank window function
pub fn percent_rank(name: String) -> Rank {
    Rank {
        name,
        rank_type: RankType::Percent,
    }
}

impl BuiltInWindowFunctionExpr for Rank {
    /// Return a reference to Any that can be used for downcasting
    fn as_any(&self) -> &dyn Any {
        self
    }

    fn field(&self) -> Result<Field> {
        let nullable = false;
        let data_type = match self.rank_type {
            RankType::Basic | RankType::Dense => DataType::UInt64,
            RankType::Percent => DataType::Float64,
        };
        Ok(Field::new(self.name(), data_type, nullable))
    }

    fn expressions(&self) -> Vec<Arc<dyn PhysicalExpr>> {
        vec![]
    }

    fn name(&self) -> &str {
        &self.name
    }

    fn create_evaluator(
        &self,
        _batch: &RecordBatch,
    ) -> Result<Box<dyn PartitionEvaluator>> {
        Ok(Box::new(RankEvaluator {
            rank_type: self.rank_type,
        }))
    }
}

pub(crate) struct RankEvaluator {
    rank_type: RankType,
}

impl PartitionEvaluator for RankEvaluator {
    fn include_rank(&self) -> bool {
        true
    }

    fn evaluate_partition(&self, _partition: Range<usize>) -> Result<ArrayRef> {
        unreachable!("rank evaluation must be called with evaluate_partition_with_rank")
    }

    fn evaluate_partition_with_rank(
        &self,
        partition: Range<usize>,
        ranks_in_partition: &[Range<usize>],
    ) -> Result<ArrayRef> {
        // see https://www.postgresql.org/docs/current/functions-window.html
        let result: ArrayRef = match self.rank_type {
<<<<<<< HEAD
            RankType::DenseRank => Arc::new(UInt64Array::from_values(
=======
            RankType::Dense => Arc::new(UInt64Array::from_iter_values(
>>>>>>> 63d24bf5
                ranks_in_partition
                    .iter()
                    .zip(1u64..)
                    .flat_map(|(range, rank)| {
                        let len = range.end - range.start;
                        iter::repeat(rank).take(len)
                    }),
            )),
            RankType::Percent => {
                // Returns the relative rank of the current row, that is (rank - 1) / (total partition rows - 1). The value thus ranges from 0 to 1 inclusive.
                let denominator = (partition.end - partition.start) as f64;
                Arc::new(Float64Array::from_values(
                    ranks_in_partition
                        .iter()
                        .scan(0_u64, |acc, range| {
                            let len = range.end - range.start;
                            let value = (*acc as f64) / (denominator - 1.0).max(1.0);
                            let result = iter::repeat(value).take(len);
                            *acc += len as u64;
                            Some(result)
                        })
                        .flatten(),
                ))
            }
<<<<<<< HEAD
            RankType::Rank => Arc::new(UInt64Array::from_values(
=======
            RankType::Basic => Arc::new(UInt64Array::from_iter_values(
>>>>>>> 63d24bf5
                ranks_in_partition
                    .iter()
                    .scan(1_u64, |acc, range| {
                        let len = range.end - range.start;
                        let result = iter::repeat(*acc).take(len);
                        *acc += len as u64;
                        Some(result)
                    })
                    .flatten(),
            )),
        };
        Ok(result)
    }
}

#[cfg(test)]
mod tests {
    use super::*;
    use crate::field_util::SchemaExt;
    use arrow::{array::*, datatypes::*};

    fn test_with_rank(expr: &Rank, expected: Vec<u64>) -> Result<()> {
        test_i32_result(
            expr,
            vec![-2, -2, 1, 3, 3, 3, 7, 8],
            vec![0..2, 2..3, 3..6, 6..7, 7..8],
            expected,
        )
    }

    fn test_without_rank(expr: &Rank, expected: Vec<u64>) -> Result<()> {
        test_i32_result(expr, vec![-2, -2, 1, 3, 3, 3, 7, 8], vec![0..8], expected)
    }

    fn test_f64_result(
        expr: &Rank,
        data: Vec<i32>,
        range: Range<usize>,
        ranks: Vec<Range<usize>>,
        expected: Vec<f64>,
    ) -> Result<()> {
        let arr: ArrayRef = Arc::new(Int32Array::from_slice(data.as_slice()));
        let values = vec![arr];
        let schema = Schema::new(vec![Field::new("arr", DataType::Int32, false)]);
        let batch = RecordBatch::try_new(Arc::new(schema), values.clone())?;
        let result = expr
            .create_evaluator(&batch)?
            .evaluate_with_rank(vec![range], ranks)?;
        assert_eq!(1, result.len());
        let result = result[0].as_any().downcast_ref::<Float64Array>().unwrap();
        let result = result.values().as_slice();
        assert_eq!(expected, result);
        Ok(())
    }

    fn test_i32_result(
        expr: &Rank,
        data: Vec<i32>,
        ranks: Vec<Range<usize>>,
        expected: Vec<u64>,
    ) -> Result<()> {
        let arr: ArrayRef = Arc::new(Int32Array::from_values(data));
        let values = vec![arr];
        let schema = Schema::new(vec![Field::new("arr", DataType::Int32, false)]);
        let batch = RecordBatch::try_new(Arc::new(schema), values.clone())?;
        let result = expr
            .create_evaluator(&batch)?
            .evaluate_with_rank(vec![0..8], ranks)?;
        assert_eq!(1, result.len());
        let result = result[0].as_any().downcast_ref::<UInt64Array>().unwrap();
        let expected = UInt64Array::from_values(expected);
        assert_eq!(expected, *result);
        Ok(())
    }

    #[test]
    fn test_dense_rank() -> Result<()> {
        let r = dense_rank("arr".into());
        test_without_rank(&r, vec![1; 8])?;
        test_with_rank(&r, vec![1, 1, 2, 3, 3, 3, 4, 5])?;
        Ok(())
    }

    #[test]
    fn test_rank() -> Result<()> {
        let r = rank("arr".into());
        test_without_rank(&r, vec![1; 8])?;
        test_with_rank(&r, vec![1, 1, 3, 4, 4, 4, 7, 8])?;
        Ok(())
    }

    #[test]
    fn test_percent_rank() -> Result<()> {
        let r = percent_rank("arr".into());

        // empty case
        let expected = vec![0.0; 0];
        test_f64_result(&r, vec![0; 0], 0..0, vec![0..0; 0], expected)?;

        // singleton case
        let expected = vec![0.0];
        test_f64_result(&r, vec![13], 0..1, vec![0..1], expected)?;

        // uniform case
        let expected = vec![0.0; 7];
        test_f64_result(&r, vec![4; 7], 0..7, vec![0..7], expected)?;

        // non-trivial case
        let expected = vec![0.0, 0.0, 0.0, 0.5, 0.5, 0.5, 0.5];
        test_f64_result(
            &r,
            vec![1, 1, 1, 2, 2, 2, 2],
            0..7,
            vec![0..3, 3..7],
            expected,
        )?;

        Ok(())
    }
}<|MERGE_RESOLUTION|>--- conflicted
+++ resolved
@@ -122,11 +122,7 @@
     ) -> Result<ArrayRef> {
         // see https://www.postgresql.org/docs/current/functions-window.html
         let result: ArrayRef = match self.rank_type {
-<<<<<<< HEAD
             RankType::DenseRank => Arc::new(UInt64Array::from_values(
-=======
-            RankType::Dense => Arc::new(UInt64Array::from_iter_values(
->>>>>>> 63d24bf5
                 ranks_in_partition
                     .iter()
                     .zip(1u64..)
@@ -151,11 +147,7 @@
                         .flatten(),
                 ))
             }
-<<<<<<< HEAD
-            RankType::Rank => Arc::new(UInt64Array::from_values(
-=======
-            RankType::Basic => Arc::new(UInt64Array::from_iter_values(
->>>>>>> 63d24bf5
+            RankType::Basic => Arc::new(UInt64Array::from_values(
                 ranks_in_partition
                     .iter()
                     .scan(1_u64, |acc, range| {
