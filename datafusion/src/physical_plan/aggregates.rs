// Licensed to the Apache Software Foundation (ASF) under one
// or more contributor license agreements.  See the NOTICE file
// distributed with this work for additional information
// regarding copyright ownership.  The ASF licenses this file
// to you under the Apache License, Version 2.0 (the
// "License"); you may not use this file except in compliance
// with the License.  You may obtain a copy of the License at
//
//   http://www.apache.org/licenses/LICENSE-2.0
//
// Unless required by applicable law or agreed to in writing,
// software distributed under the License is distributed on an
// "AS IS" BASIS, WITHOUT WARRANTIES OR CONDITIONS OF ANY
// KIND, either express or implied.  See the License for the
// specific language governing permissions and limitations
// under the License.

//! Declaration of built-in (aggregate) functions.
//! This module contains built-in aggregates' enumeration and metadata.
//!
//! Generally, an aggregate has:
//! * a signature
//! * a return type, that is a function of the incoming argument's types
//! * the computation, that must accept each valid signature
//!
//! * Signature: see `Signature`
//! * Return type: a function `(arg_types) -> return_type`. E.g. for min, ([f32]) -> f32, ([f64]) -> f64.

use super::aggregate_rule::{coerce_exprs, coerce_types};
use super::{
    functions::{Signature, TypeSignature, Volatility},
    AggregateExpr, PhysicalExpr,
};
use crate::error::{DataFusionError, Result};
use crate::physical_plan::expressions;
use arrow::datatypes::{DataType, Field, Schema, TimeUnit};
pub use datafusion_expr::AggregateFunction;
use expressions::{
    avg_return_type, correlation_return_type, covariance_return_type, stddev_return_type,
    sum_return_type, variance_return_type,
};
use std::sync::Arc;
<<<<<<< HEAD

pub use datafusion_expr::AggregateFunction;
=======
>>>>>>> a1a1815e

/// Returns the datatype of the aggregate function.
/// This is used to get the returned data type for aggregate expr.
pub fn return_type(
    fun: &AggregateFunction,
    input_expr_types: &[DataType],
) -> Result<DataType> {
    // Note that this function *must* return the same type that the respective physical expression returns
    // or the execution panics.

    let coerced_data_types = coerce_types(fun, input_expr_types, &signature(fun))?;

    match fun {
        // TODO If the datafusion is compatible with PostgreSQL, the returned data type should be INT64.
        AggregateFunction::Count | AggregateFunction::ApproxDistinct => {
            Ok(DataType::UInt64)
        }
        AggregateFunction::Max | AggregateFunction::Min => {
            // For min and max agg function, the returned type is same as input type.
            // The coerced_data_types is same with input_types.
            Ok(coerced_data_types[0].clone())
        }
        AggregateFunction::Sum => sum_return_type(&coerced_data_types[0]),
        AggregateFunction::Variance => variance_return_type(&coerced_data_types[0]),
        AggregateFunction::VariancePop => variance_return_type(&coerced_data_types[0]),
        AggregateFunction::Covariance => covariance_return_type(&coerced_data_types[0]),
        AggregateFunction::CovariancePop => {
            covariance_return_type(&coerced_data_types[0])
        }
        AggregateFunction::Correlation => correlation_return_type(&coerced_data_types[0]),
        AggregateFunction::Stddev => stddev_return_type(&coerced_data_types[0]),
        AggregateFunction::StddevPop => stddev_return_type(&coerced_data_types[0]),
        AggregateFunction::Avg => avg_return_type(&coerced_data_types[0]),
        AggregateFunction::ArrayAgg => Ok(DataType::List(Box::new(Field::new(
            "item",
            coerced_data_types[0].clone(),
            true,
        )))),
        AggregateFunction::ApproxPercentileCont => Ok(coerced_data_types[0].clone()),
<<<<<<< HEAD
=======
        AggregateFunction::ApproxMedian => Ok(coerced_data_types[0].clone()),
>>>>>>> a1a1815e
    }
}

/// Create a physical aggregation expression.
/// This function errors when `input_phy_exprs`' can't be coerced to a valid argument type of the aggregation function.
pub fn create_aggregate_expr(
    fun: &AggregateFunction,
    distinct: bool,
    input_phy_exprs: &[Arc<dyn PhysicalExpr>],
    input_schema: &Schema,
    name: impl Into<String>,
) -> Result<Arc<dyn AggregateExpr>> {
    let name = name.into();
    // get the coerced phy exprs if some expr need to be wrapped with the try cast.
    let coerced_phy_exprs =
        coerce_exprs(fun, input_phy_exprs, input_schema, &signature(fun))?;
    if coerced_phy_exprs.is_empty() {
        return Err(DataFusionError::Plan(format!(
            "Invalid or wrong number of arguments passed to aggregate: '{}'",
            name,
        )));
    }
    let coerced_exprs_types = coerced_phy_exprs
        .iter()
        .map(|e| e.data_type(input_schema))
        .collect::<Result<Vec<_>>>()?;

    // get the result data type for this aggregate function
    let input_phy_types = input_phy_exprs
        .iter()
        .map(|e| e.data_type(input_schema))
        .collect::<Result<Vec<_>>>()?;
    let return_type = return_type(fun, &input_phy_types)?;

    Ok(match (fun, distinct) {
        (AggregateFunction::Count, false) => Arc::new(expressions::Count::new(
            coerced_phy_exprs[0].clone(),
            name,
            return_type,
        )),
        (AggregateFunction::Count, true) => Arc::new(expressions::DistinctCount::new(
            coerced_exprs_types,
            coerced_phy_exprs,
            name,
            return_type,
        )),
        (AggregateFunction::Sum, false) => Arc::new(expressions::Sum::new(
            coerced_phy_exprs[0].clone(),
            name,
            return_type,
        )),
        (AggregateFunction::Sum, true) => {
            return Err(DataFusionError::NotImplemented(
                "SUM(DISTINCT) aggregations are not available".to_string(),
            ));
        }
        (AggregateFunction::ApproxDistinct, _) => {
            Arc::new(expressions::ApproxDistinct::new(
                coerced_phy_exprs[0].clone(),
                name,
                coerced_exprs_types[0].clone(),
            ))
        }
        (AggregateFunction::ArrayAgg, false) => Arc::new(expressions::ArrayAgg::new(
            coerced_phy_exprs[0].clone(),
            name,
            coerced_exprs_types[0].clone(),
        )),
        (AggregateFunction::ArrayAgg, true) => {
            Arc::new(expressions::DistinctArrayAgg::new(
                coerced_phy_exprs[0].clone(),
                name,
                coerced_exprs_types[0].clone(),
            ))
        }
        (AggregateFunction::Min, _) => Arc::new(expressions::Min::new(
            coerced_phy_exprs[0].clone(),
            name,
            return_type,
        )),
        (AggregateFunction::Max, _) => Arc::new(expressions::Max::new(
            coerced_phy_exprs[0].clone(),
            name,
            return_type,
        )),
        (AggregateFunction::Avg, false) => Arc::new(expressions::Avg::new(
            coerced_phy_exprs[0].clone(),
            name,
            return_type,
        )),
        (AggregateFunction::Avg, true) => {
            return Err(DataFusionError::NotImplemented(
                "AVG(DISTINCT) aggregations are not available".to_string(),
            ));
        }
        (AggregateFunction::Variance, false) => Arc::new(expressions::Variance::new(
            coerced_phy_exprs[0].clone(),
            name,
            return_type,
        )),
        (AggregateFunction::Variance, true) => {
            return Err(DataFusionError::NotImplemented(
                "VAR(DISTINCT) aggregations are not available".to_string(),
            ));
        }
        (AggregateFunction::VariancePop, false) => {
            Arc::new(expressions::VariancePop::new(
                coerced_phy_exprs[0].clone(),
                name,
                return_type,
            ))
        }
        (AggregateFunction::VariancePop, true) => {
            return Err(DataFusionError::NotImplemented(
                "VAR_POP(DISTINCT) aggregations are not available".to_string(),
            ));
        }
        (AggregateFunction::Covariance, false) => Arc::new(expressions::Covariance::new(
            coerced_phy_exprs[0].clone(),
            coerced_phy_exprs[1].clone(),
            name,
            return_type,
        )),
        (AggregateFunction::Covariance, true) => {
            return Err(DataFusionError::NotImplemented(
                "COVAR(DISTINCT) aggregations are not available".to_string(),
            ));
        }
        (AggregateFunction::CovariancePop, false) => {
            Arc::new(expressions::CovariancePop::new(
                coerced_phy_exprs[0].clone(),
                coerced_phy_exprs[1].clone(),
                name,
                return_type,
            ))
        }
        (AggregateFunction::CovariancePop, true) => {
            return Err(DataFusionError::NotImplemented(
                "COVAR_POP(DISTINCT) aggregations are not available".to_string(),
            ));
        }
        (AggregateFunction::Stddev, false) => Arc::new(expressions::Stddev::new(
            coerced_phy_exprs[0].clone(),
            name,
            return_type,
        )),
        (AggregateFunction::Stddev, true) => {
            return Err(DataFusionError::NotImplemented(
                "STDDEV(DISTINCT) aggregations are not available".to_string(),
            ));
        }
        (AggregateFunction::StddevPop, false) => Arc::new(expressions::StddevPop::new(
            coerced_phy_exprs[0].clone(),
            name,
            return_type,
        )),
        (AggregateFunction::StddevPop, true) => {
            return Err(DataFusionError::NotImplemented(
                "STDDEV_POP(DISTINCT) aggregations are not available".to_string(),
            ));
        }
        (AggregateFunction::Correlation, false) => {
            Arc::new(expressions::Correlation::new(
                coerced_phy_exprs[0].clone(),
                coerced_phy_exprs[1].clone(),
                name,
                return_type,
            ))
        }
        (AggregateFunction::Correlation, true) => {
            return Err(DataFusionError::NotImplemented(
                "CORR(DISTINCT) aggregations are not available".to_string(),
            ));
        }
        (AggregateFunction::ApproxPercentileCont, false) => {
            Arc::new(expressions::ApproxPercentileCont::new(
                // Pass in the desired percentile expr
                coerced_phy_exprs,
                name,
                return_type,
            )?)
        }
        (AggregateFunction::ApproxPercentileCont, true) => {
            return Err(DataFusionError::NotImplemented(
                "approx_percentile_cont(DISTINCT) aggregations are not available"
                    .to_string(),
            ));
        }
<<<<<<< HEAD
=======
        (AggregateFunction::ApproxMedian, false) => {
            Arc::new(expressions::ApproxMedian::new(
                coerced_phy_exprs[0].clone(),
                name,
                return_type,
            ))
        }
        (AggregateFunction::ApproxMedian, true) => {
            return Err(DataFusionError::NotImplemented(
                "MEDIAN(DISTINCT) aggregations are not available".to_string(),
            ));
        }
>>>>>>> a1a1815e
    })
}

static STRINGS: &[DataType] = &[DataType::Utf8, DataType::LargeUtf8];

static NUMERICS: &[DataType] = &[
    DataType::Int8,
    DataType::Int16,
    DataType::Int32,
    DataType::Int64,
    DataType::UInt8,
    DataType::UInt16,
    DataType::UInt32,
    DataType::UInt64,
    DataType::Float32,
    DataType::Float64,
];

static TIMESTAMPS: &[DataType] = &[
    DataType::Timestamp(TimeUnit::Second, None),
    DataType::Timestamp(TimeUnit::Millisecond, None),
    DataType::Timestamp(TimeUnit::Microsecond, None),
    DataType::Timestamp(TimeUnit::Nanosecond, None),
];

static DATES: &[DataType] = &[DataType::Date32, DataType::Date64];

/// the signatures supported by the function `fun`.
pub(super) fn signature(fun: &AggregateFunction) -> Signature {
    // note: the physical expression must accept the type returned by this function or the execution panics.
    match fun {
        AggregateFunction::Count
        | AggregateFunction::ApproxDistinct
        | AggregateFunction::ArrayAgg => Signature::any(1, Volatility::Immutable),
        AggregateFunction::Min | AggregateFunction::Max => {
            let valid = STRINGS
                .iter()
                .chain(NUMERICS.iter())
                .chain(TIMESTAMPS.iter())
                .chain(DATES.iter())
                .cloned()
                .collect::<Vec<_>>();
            Signature::uniform(1, valid, Volatility::Immutable)
        }
        AggregateFunction::Avg
        | AggregateFunction::Sum
        | AggregateFunction::Variance
        | AggregateFunction::VariancePop
        | AggregateFunction::Stddev
        | AggregateFunction::StddevPop
        | AggregateFunction::ApproxMedian => {
            Signature::uniform(1, NUMERICS.to_vec(), Volatility::Immutable)
        }
        AggregateFunction::Covariance | AggregateFunction::CovariancePop => {
            Signature::uniform(2, NUMERICS.to_vec(), Volatility::Immutable)
        }
        AggregateFunction::Correlation => {
            Signature::uniform(2, NUMERICS.to_vec(), Volatility::Immutable)
        }
        AggregateFunction::ApproxPercentileCont => Signature::one_of(
            // Accept any numeric value paired with a float64 percentile
            NUMERICS
                .iter()
                .map(|t| TypeSignature::Exact(vec![t.clone(), DataType::Float64]))
                .collect(),
            Volatility::Immutable,
        ),
    }
}

#[cfg(test)]
mod tests {
    use super::*;
<<<<<<< HEAD
    use crate::field_util::SchemaExt;
    use crate::physical_plan::expressions::{
        ApproxDistinct, ApproxPercentileCont, ArrayAgg, Avg, Correlation, Count,
        Covariance, DistinctArrayAgg, DistinctCount, Max, Min, Stddev, Sum, Variance,
=======
    use crate::physical_plan::expressions::{
        ApproxDistinct, ApproxMedian, ApproxPercentileCont, ArrayAgg, Avg, Correlation,
        Count, Covariance, DistinctArrayAgg, DistinctCount, Max, Min, Stddev, Sum,
        Variance,
>>>>>>> a1a1815e
    };
    use crate::{error::Result, scalar::ScalarValue};

    #[test]
    fn test_count_arragg_approx_expr() -> Result<()> {
        let funcs = vec![
            AggregateFunction::Count,
            AggregateFunction::ArrayAgg,
            AggregateFunction::ApproxDistinct,
        ];
        let data_types = vec![
            DataType::UInt32,
            DataType::Int32,
            DataType::Float32,
            DataType::Float64,
            DataType::Decimal(10, 2),
            DataType::Utf8,
        ];
        for fun in funcs {
            for data_type in &data_types {
                let input_schema =
                    Schema::new(vec![Field::new("c1", data_type.clone(), true)]);
                let input_phy_exprs: Vec<Arc<dyn PhysicalExpr>> = vec![Arc::new(
                    expressions::Column::new_with_schema("c1", &input_schema).unwrap(),
                )];
                let result_agg_phy_exprs = create_aggregate_expr(
                    &fun,
                    false,
                    &input_phy_exprs[0..1],
                    &input_schema,
                    "c1",
                )?;
                match fun {
                    AggregateFunction::Count => {
                        assert!(result_agg_phy_exprs.as_any().is::<Count>());
                        assert_eq!("c1", result_agg_phy_exprs.name());
                        assert_eq!(
                            Field::new("c1", DataType::UInt64, true),
                            result_agg_phy_exprs.field().unwrap()
                        );
                    }
                    AggregateFunction::ApproxDistinct => {
                        assert!(result_agg_phy_exprs.as_any().is::<ApproxDistinct>());
                        assert_eq!("c1", result_agg_phy_exprs.name());
                        assert_eq!(
                            Field::new("c1", DataType::UInt64, false),
                            result_agg_phy_exprs.field().unwrap()
                        );
                    }
                    AggregateFunction::ArrayAgg => {
                        assert!(result_agg_phy_exprs.as_any().is::<ArrayAgg>());
                        assert_eq!("c1", result_agg_phy_exprs.name());
                        assert_eq!(
                            Field::new(
                                "c1",
                                DataType::List(Box::new(Field::new(
                                    "item",
                                    data_type.clone(),
                                    true
                                ))),
                                false
                            ),
                            result_agg_phy_exprs.field().unwrap()
                        );
                    }
                    _ => {}
                };

                let result_distinct = create_aggregate_expr(
                    &fun,
                    true,
                    &input_phy_exprs[0..1],
                    &input_schema,
                    "c1",
                )?;
                match fun {
                    AggregateFunction::Count => {
                        assert!(result_distinct.as_any().is::<DistinctCount>());
                        assert_eq!("c1", result_distinct.name());
                        assert_eq!(
                            Field::new("c1", DataType::UInt64, true),
                            result_distinct.field().unwrap()
                        );
                    }
                    AggregateFunction::ApproxDistinct => {
                        assert!(result_distinct.as_any().is::<ApproxDistinct>());
                        assert_eq!("c1", result_distinct.name());
                        assert_eq!(
                            Field::new("c1", DataType::UInt64, false),
                            result_distinct.field().unwrap()
                        );
                    }
                    AggregateFunction::ArrayAgg => {
                        assert!(result_distinct.as_any().is::<DistinctArrayAgg>());
                        assert_eq!("c1", result_distinct.name());
                        assert_eq!(
                            Field::new(
                                "c1",
                                DataType::List(Box::new(Field::new(
                                    "item",
                                    data_type.clone(),
                                    true
                                ))),
                                false
                            ),
                            result_agg_phy_exprs.field().unwrap()
                        );
                    }
                    _ => {}
                };
            }
        }
        Ok(())
    }

    #[test]
    fn test_agg_approx_percentile_phy_expr() {
        for data_type in NUMERICS {
            let input_schema =
                Schema::new(vec![Field::new("c1", data_type.clone(), true)]);
            let input_phy_exprs: Vec<Arc<dyn PhysicalExpr>> = vec![
                Arc::new(
                    expressions::Column::new_with_schema("c1", &input_schema).unwrap(),
                ),
                Arc::new(expressions::Literal::new(ScalarValue::Float64(Some(0.2)))),
            ];
            let result_agg_phy_exprs = create_aggregate_expr(
                &AggregateFunction::ApproxPercentileCont,
                false,
                &input_phy_exprs[..],
                &input_schema,
                "c1",
            )
            .expect("failed to create aggregate expr");

            assert!(result_agg_phy_exprs.as_any().is::<ApproxPercentileCont>());
            assert_eq!("c1", result_agg_phy_exprs.name());
            assert_eq!(
                Field::new("c1", data_type.clone(), false),
                result_agg_phy_exprs.field().unwrap()
            );
        }
    }

    #[test]
    fn test_agg_approx_percentile_invalid_phy_expr() {
        for data_type in NUMERICS {
            let input_schema =
                Schema::new(vec![Field::new("c1", data_type.clone(), true)]);
            let input_phy_exprs: Vec<Arc<dyn PhysicalExpr>> = vec![
                Arc::new(
                    expressions::Column::new_with_schema("c1", &input_schema).unwrap(),
                ),
                Arc::new(expressions::Literal::new(ScalarValue::Float64(Some(4.2)))),
            ];
            let err = create_aggregate_expr(
                &AggregateFunction::ApproxPercentileCont,
                false,
                &input_phy_exprs[..],
                &input_schema,
                "c1",
            )
            .expect_err("should fail due to invalid percentile");

            assert!(matches!(err, DataFusionError::Plan(_)));
        }
    }

    #[test]
    fn test_min_max_expr() -> Result<()> {
        let funcs = vec![AggregateFunction::Min, AggregateFunction::Max];
        let data_types = vec![
            DataType::UInt32,
            DataType::Int32,
            DataType::Float32,
            DataType::Float64,
            DataType::Decimal(10, 2),
            DataType::Utf8,
        ];
        for fun in funcs {
            for data_type in &data_types {
                let input_schema =
                    Schema::new(vec![Field::new("c1", data_type.clone(), true)]);
                let input_phy_exprs: Vec<Arc<dyn PhysicalExpr>> = vec![Arc::new(
                    expressions::Column::new_with_schema("c1", &input_schema).unwrap(),
                )];
                let result_agg_phy_exprs = create_aggregate_expr(
                    &fun,
                    false,
                    &input_phy_exprs[0..1],
                    &input_schema,
                    "c1",
                )?;
                match fun {
                    AggregateFunction::Min => {
                        assert!(result_agg_phy_exprs.as_any().is::<Min>());
                        assert_eq!("c1", result_agg_phy_exprs.name());
                        assert_eq!(
                            Field::new("c1", data_type.clone(), true),
                            result_agg_phy_exprs.field().unwrap()
                        );
                    }
                    AggregateFunction::Max => {
                        assert!(result_agg_phy_exprs.as_any().is::<Max>());
                        assert_eq!("c1", result_agg_phy_exprs.name());
                        assert_eq!(
                            Field::new("c1", data_type.clone(), true),
                            result_agg_phy_exprs.field().unwrap()
                        );
                    }
                    _ => {}
                };
            }
        }
        Ok(())
    }

    #[test]
    fn test_sum_avg_expr() -> Result<()> {
        let funcs = vec![AggregateFunction::Sum, AggregateFunction::Avg];
        let data_types = vec![
            DataType::UInt32,
            DataType::UInt64,
            DataType::Int32,
            DataType::Int64,
            DataType::Float32,
            DataType::Float64,
        ];
        for fun in funcs {
            for data_type in &data_types {
                let input_schema =
                    Schema::new(vec![Field::new("c1", data_type.clone(), true)]);
                let input_phy_exprs: Vec<Arc<dyn PhysicalExpr>> = vec![Arc::new(
                    expressions::Column::new_with_schema("c1", &input_schema).unwrap(),
                )];
                let result_agg_phy_exprs = create_aggregate_expr(
                    &fun,
                    false,
                    &input_phy_exprs[0..1],
                    &input_schema,
                    "c1",
                )?;
                match fun {
                    AggregateFunction::Sum => {
                        assert!(result_agg_phy_exprs.as_any().is::<Sum>());
                        assert_eq!("c1", result_agg_phy_exprs.name());
                        let expect_type = match data_type {
                            DataType::UInt8
                            | DataType::UInt16
                            | DataType::UInt32
                            | DataType::UInt64 => DataType::UInt64,
                            DataType::Int8
                            | DataType::Int16
                            | DataType::Int32
                            | DataType::Int64 => DataType::Int64,
                            DataType::Float32 | DataType::Float64 => DataType::Float64,
                            _ => data_type.clone(),
                        };

                        assert_eq!(
                            Field::new("c1", expect_type.clone(), true),
                            result_agg_phy_exprs.field().unwrap()
                        );
                    }
                    AggregateFunction::Avg => {
                        assert!(result_agg_phy_exprs.as_any().is::<Avg>());
                        assert_eq!("c1", result_agg_phy_exprs.name());
                        assert_eq!(
                            Field::new("c1", DataType::Float64, true),
                            result_agg_phy_exprs.field().unwrap()
                        );
                    }
                    _ => {}
                };
            }
        }
        Ok(())
    }

    #[test]
    fn test_variance_expr() -> Result<()> {
        let funcs = vec![AggregateFunction::Variance];
        let data_types = vec![
            DataType::UInt32,
            DataType::UInt64,
            DataType::Int32,
            DataType::Int64,
            DataType::Float32,
            DataType::Float64,
        ];
        for fun in funcs {
            for data_type in &data_types {
                let input_schema =
                    Schema::new(vec![Field::new("c1", data_type.clone(), true)]);
                let input_phy_exprs: Vec<Arc<dyn PhysicalExpr>> = vec![Arc::new(
                    expressions::Column::new_with_schema("c1", &input_schema).unwrap(),
                )];
                let result_agg_phy_exprs = create_aggregate_expr(
                    &fun,
                    false,
                    &input_phy_exprs[0..1],
                    &input_schema,
                    "c1",
                )?;
                if fun == AggregateFunction::Variance {
                    assert!(result_agg_phy_exprs.as_any().is::<Variance>());
                    assert_eq!("c1", result_agg_phy_exprs.name());
                    assert_eq!(
                        Field::new("c1", DataType::Float64, true),
                        result_agg_phy_exprs.field().unwrap()
                    )
                }
            }
        }
        Ok(())
    }

    #[test]
    fn test_var_pop_expr() -> Result<()> {
        let funcs = vec![AggregateFunction::VariancePop];
        let data_types = vec![
            DataType::UInt32,
            DataType::UInt64,
            DataType::Int32,
            DataType::Int64,
            DataType::Float32,
            DataType::Float64,
        ];
        for fun in funcs {
            for data_type in &data_types {
                let input_schema =
                    Schema::new(vec![Field::new("c1", data_type.clone(), true)]);
                let input_phy_exprs: Vec<Arc<dyn PhysicalExpr>> = vec![Arc::new(
                    expressions::Column::new_with_schema("c1", &input_schema).unwrap(),
                )];
                let result_agg_phy_exprs = create_aggregate_expr(
                    &fun,
                    false,
                    &input_phy_exprs[0..1],
                    &input_schema,
                    "c1",
                )?;
                if fun == AggregateFunction::Variance {
                    assert!(result_agg_phy_exprs.as_any().is::<Variance>());
                    assert_eq!("c1", result_agg_phy_exprs.name());
                    assert_eq!(
                        Field::new("c1", DataType::Float64, true),
                        result_agg_phy_exprs.field().unwrap()
                    )
                }
            }
        }
        Ok(())
    }

    #[test]
    fn test_stddev_expr() -> Result<()> {
        let funcs = vec![AggregateFunction::Stddev];
        let data_types = vec![
            DataType::UInt32,
            DataType::UInt64,
            DataType::Int32,
            DataType::Int64,
            DataType::Float32,
            DataType::Float64,
        ];
        for fun in funcs {
            for data_type in &data_types {
                let input_schema =
                    Schema::new(vec![Field::new("c1", data_type.clone(), true)]);
                let input_phy_exprs: Vec<Arc<dyn PhysicalExpr>> = vec![Arc::new(
                    expressions::Column::new_with_schema("c1", &input_schema).unwrap(),
                )];
                let result_agg_phy_exprs = create_aggregate_expr(
                    &fun,
                    false,
                    &input_phy_exprs[0..1],
                    &input_schema,
                    "c1",
                )?;
                if fun == AggregateFunction::Variance {
                    assert!(result_agg_phy_exprs.as_any().is::<Stddev>());
                    assert_eq!("c1", result_agg_phy_exprs.name());
                    assert_eq!(
                        Field::new("c1", DataType::Float64, true),
                        result_agg_phy_exprs.field().unwrap()
                    )
                }
            }
        }
        Ok(())
    }

    #[test]
    fn test_stddev_pop_expr() -> Result<()> {
        let funcs = vec![AggregateFunction::StddevPop];
        let data_types = vec![
            DataType::UInt32,
            DataType::UInt64,
            DataType::Int32,
            DataType::Int64,
            DataType::Float32,
            DataType::Float64,
        ];
        for fun in funcs {
            for data_type in &data_types {
                let input_schema =
                    Schema::new(vec![Field::new("c1", data_type.clone(), true)]);
                let input_phy_exprs: Vec<Arc<dyn PhysicalExpr>> = vec![Arc::new(
                    expressions::Column::new_with_schema("c1", &input_schema).unwrap(),
                )];
                let result_agg_phy_exprs = create_aggregate_expr(
                    &fun,
                    false,
                    &input_phy_exprs[0..1],
                    &input_schema,
                    "c1",
                )?;
                if fun == AggregateFunction::Variance {
                    assert!(result_agg_phy_exprs.as_any().is::<Stddev>());
                    assert_eq!("c1", result_agg_phy_exprs.name());
                    assert_eq!(
                        Field::new("c1", DataType::Float64, true),
                        result_agg_phy_exprs.field().unwrap()
                    )
                }
            }
        }
        Ok(())
    }

    #[test]
    fn test_covar_expr() -> Result<()> {
        let funcs = vec![AggregateFunction::Covariance];
        let data_types = vec![
            DataType::UInt32,
            DataType::UInt64,
            DataType::Int32,
            DataType::Int64,
            DataType::Float32,
            DataType::Float64,
        ];
        for fun in funcs {
            for data_type in &data_types {
                let input_schema = Schema::new(vec![
                    Field::new("c1", data_type.clone(), true),
                    Field::new("c2", data_type.clone(), true),
                ]);
                let input_phy_exprs: Vec<Arc<dyn PhysicalExpr>> = vec![
                    Arc::new(
                        expressions::Column::new_with_schema("c1", &input_schema)
                            .unwrap(),
                    ),
                    Arc::new(
                        expressions::Column::new_with_schema("c2", &input_schema)
                            .unwrap(),
                    ),
                ];
                let result_agg_phy_exprs = create_aggregate_expr(
                    &fun,
                    false,
                    &input_phy_exprs[0..2],
                    &input_schema,
                    "c1",
                )?;
                if fun == AggregateFunction::Covariance {
                    assert!(result_agg_phy_exprs.as_any().is::<Covariance>());
                    assert_eq!("c1", result_agg_phy_exprs.name());
                    assert_eq!(
                        Field::new("c1", DataType::Float64, true),
                        result_agg_phy_exprs.field().unwrap()
                    )
                }
            }
        }
        Ok(())
    }

    #[test]
    fn test_covar_pop_expr() -> Result<()> {
        let funcs = vec![AggregateFunction::CovariancePop];
        let data_types = vec![
            DataType::UInt32,
            DataType::UInt64,
            DataType::Int32,
            DataType::Int64,
            DataType::Float32,
            DataType::Float64,
        ];
        for fun in funcs {
            for data_type in &data_types {
                let input_schema = Schema::new(vec![
                    Field::new("c1", data_type.clone(), true),
                    Field::new("c2", data_type.clone(), true),
                ]);
                let input_phy_exprs: Vec<Arc<dyn PhysicalExpr>> = vec![
                    Arc::new(
                        expressions::Column::new_with_schema("c1", &input_schema)
                            .unwrap(),
                    ),
                    Arc::new(
                        expressions::Column::new_with_schema("c2", &input_schema)
                            .unwrap(),
                    ),
                ];
                let result_agg_phy_exprs = create_aggregate_expr(
                    &fun,
                    false,
                    &input_phy_exprs[0..2],
                    &input_schema,
                    "c1",
                )?;
                if fun == AggregateFunction::Covariance {
                    assert!(result_agg_phy_exprs.as_any().is::<Covariance>());
                    assert_eq!("c1", result_agg_phy_exprs.name());
                    assert_eq!(
                        Field::new("c1", DataType::Float64, true),
                        result_agg_phy_exprs.field().unwrap()
                    )
                }
            }
        }
        Ok(())
    }

    #[test]
    fn test_corr_expr() -> Result<()> {
        let funcs = vec![AggregateFunction::Correlation];
        let data_types = vec![
            DataType::UInt32,
            DataType::UInt64,
            DataType::Int32,
            DataType::Int64,
            DataType::Float32,
            DataType::Float64,
        ];
        for fun in funcs {
            for data_type in &data_types {
                let input_schema = Schema::new(vec![
                    Field::new("c1", data_type.clone(), true),
                    Field::new("c2", data_type.clone(), true),
                ]);
                let input_phy_exprs: Vec<Arc<dyn PhysicalExpr>> = vec![
                    Arc::new(
                        expressions::Column::new_with_schema("c1", &input_schema)
                            .unwrap(),
                    ),
                    Arc::new(
                        expressions::Column::new_with_schema("c2", &input_schema)
                            .unwrap(),
                    ),
                ];
                let result_agg_phy_exprs = create_aggregate_expr(
                    &fun,
                    false,
                    &input_phy_exprs[0..2],
                    &input_schema,
                    "c1",
                )?;
                if fun == AggregateFunction::Covariance {
                    assert!(result_agg_phy_exprs.as_any().is::<Correlation>());
                    assert_eq!("c1", result_agg_phy_exprs.name());
                    assert_eq!(
                        Field::new("c1", DataType::Float64, true),
                        result_agg_phy_exprs.field().unwrap()
                    )
                }
            }
        }
        Ok(())
    }

    #[test]
    fn test_median_expr() -> Result<()> {
        let funcs = vec![AggregateFunction::ApproxMedian];
        let data_types = vec![
            DataType::UInt32,
            DataType::UInt64,
            DataType::Int32,
            DataType::Int64,
            DataType::Float32,
            DataType::Float64,
        ];
        for fun in funcs {
            for data_type in &data_types {
                let input_schema =
                    Schema::new(vec![Field::new("c1", data_type.clone(), true)]);
                let input_phy_exprs: Vec<Arc<dyn PhysicalExpr>> = vec![Arc::new(
                    expressions::Column::new_with_schema("c1", &input_schema).unwrap(),
                )];
                let result_agg_phy_exprs = create_aggregate_expr(
                    &fun,
                    false,
                    &input_phy_exprs[0..1],
                    &input_schema,
                    "c1",
                )?;

                if fun == AggregateFunction::ApproxMedian {
                    assert!(result_agg_phy_exprs.as_any().is::<ApproxMedian>());
                    assert_eq!("c1", result_agg_phy_exprs.name());
                    assert_eq!(
                        Field::new("c1", data_type.clone(), true),
                        result_agg_phy_exprs.field().unwrap()
                    );
                }
            }
        }
        Ok(())
    }

    #[test]
    fn test_median() -> Result<()> {
        let observed = return_type(&AggregateFunction::ApproxMedian, &[DataType::Utf8]);
        assert!(observed.is_err());

        let observed = return_type(&AggregateFunction::ApproxMedian, &[DataType::Int32])?;
        assert_eq!(DataType::Int32, observed);

        let observed = return_type(
            &AggregateFunction::ApproxMedian,
            &[DataType::Decimal(10, 6)],
        );
        assert!(observed.is_err());

        Ok(())
    }

    #[test]
    fn test_min_max() -> Result<()> {
        let observed = return_type(&AggregateFunction::Min, &[DataType::Utf8])?;
        assert_eq!(DataType::Utf8, observed);

        let observed = return_type(&AggregateFunction::Max, &[DataType::Int32])?;
        assert_eq!(DataType::Int32, observed);

        // test decimal for min
        let observed = return_type(&AggregateFunction::Min, &[DataType::Decimal(10, 6)])?;
        assert_eq!(DataType::Decimal(10, 6), observed);

        // test decimal for max
        let observed =
            return_type(&AggregateFunction::Max, &[DataType::Decimal(28, 13)])?;
        assert_eq!(DataType::Decimal(28, 13), observed);

        Ok(())
    }

    #[test]
    fn test_sum_return_type() -> Result<()> {
        let observed = return_type(&AggregateFunction::Sum, &[DataType::Int32])?;
        assert_eq!(DataType::Int64, observed);

        let observed = return_type(&AggregateFunction::Sum, &[DataType::UInt8])?;
        assert_eq!(DataType::UInt64, observed);

        let observed = return_type(&AggregateFunction::Sum, &[DataType::Float32])?;
        assert_eq!(DataType::Float64, observed);

        let observed = return_type(&AggregateFunction::Sum, &[DataType::Float64])?;
        assert_eq!(DataType::Float64, observed);

        let observed = return_type(&AggregateFunction::Sum, &[DataType::Decimal(10, 5)])?;
        assert_eq!(DataType::Decimal(20, 5), observed);

        let observed = return_type(&AggregateFunction::Sum, &[DataType::Decimal(35, 5)])?;
        assert_eq!(DataType::Decimal(38, 5), observed);

        Ok(())
    }

    #[test]
    fn test_sum_no_utf8() {
        let observed = return_type(&AggregateFunction::Sum, &[DataType::Utf8]);
        assert!(observed.is_err());
    }

    #[test]
    fn test_sum_upcasts() -> Result<()> {
        let observed = return_type(&AggregateFunction::Sum, &[DataType::UInt32])?;
        assert_eq!(DataType::UInt64, observed);
        Ok(())
    }

    #[test]
    fn test_count_return_type() -> Result<()> {
        let observed = return_type(&AggregateFunction::Count, &[DataType::Utf8])?;
        assert_eq!(DataType::UInt64, observed);

        let observed = return_type(&AggregateFunction::Count, &[DataType::Int8])?;
        assert_eq!(DataType::UInt64, observed);

        let observed =
            return_type(&AggregateFunction::Count, &[DataType::Decimal(28, 13)])?;
        assert_eq!(DataType::UInt64, observed);
        Ok(())
    }

    #[test]
    fn test_avg_return_type() -> Result<()> {
        let observed = return_type(&AggregateFunction::Avg, &[DataType::Float32])?;
        assert_eq!(DataType::Float64, observed);

        let observed = return_type(&AggregateFunction::Avg, &[DataType::Float64])?;
        assert_eq!(DataType::Float64, observed);

        let observed = return_type(&AggregateFunction::Avg, &[DataType::Int32])?;
        assert_eq!(DataType::Float64, observed);

        let observed = return_type(&AggregateFunction::Avg, &[DataType::Decimal(10, 6)])?;
        assert_eq!(DataType::Decimal(14, 10), observed);

        let observed = return_type(&AggregateFunction::Avg, &[DataType::Decimal(36, 6)])?;
        assert_eq!(DataType::Decimal(38, 10), observed);
        Ok(())
    }

    #[test]
    fn test_avg_no_utf8() {
        let observed = return_type(&AggregateFunction::Avg, &[DataType::Utf8]);
        assert!(observed.is_err());
    }

    #[test]
    fn test_variance_return_type() -> Result<()> {
        let observed = return_type(&AggregateFunction::Variance, &[DataType::Float32])?;
        assert_eq!(DataType::Float64, observed);

        let observed = return_type(&AggregateFunction::Variance, &[DataType::Float64])?;
        assert_eq!(DataType::Float64, observed);

        let observed = return_type(&AggregateFunction::Variance, &[DataType::Int32])?;
        assert_eq!(DataType::Float64, observed);

        let observed = return_type(&AggregateFunction::Variance, &[DataType::UInt32])?;
        assert_eq!(DataType::Float64, observed);

        let observed = return_type(&AggregateFunction::Variance, &[DataType::Int64])?;
        assert_eq!(DataType::Float64, observed);

        Ok(())
    }

    #[test]
    fn test_variance_no_utf8() {
        let observed = return_type(&AggregateFunction::Variance, &[DataType::Utf8]);
        assert!(observed.is_err());
    }

    #[test]
    fn test_stddev_return_type() -> Result<()> {
        let observed = return_type(&AggregateFunction::Stddev, &[DataType::Float32])?;
        assert_eq!(DataType::Float64, observed);

        let observed = return_type(&AggregateFunction::Stddev, &[DataType::Float64])?;
        assert_eq!(DataType::Float64, observed);

        let observed = return_type(&AggregateFunction::Stddev, &[DataType::Int32])?;
        assert_eq!(DataType::Float64, observed);

        let observed = return_type(&AggregateFunction::Stddev, &[DataType::UInt32])?;
        assert_eq!(DataType::Float64, observed);

        let observed = return_type(&AggregateFunction::Stddev, &[DataType::Int64])?;
        assert_eq!(DataType::Float64, observed);

        Ok(())
    }

    #[test]
    fn test_stddev_no_utf8() {
        let observed = return_type(&AggregateFunction::Stddev, &[DataType::Utf8]);
        assert!(observed.is_err());
    }
}<|MERGE_RESOLUTION|>--- conflicted
+++ resolved
@@ -40,11 +40,6 @@
     sum_return_type, variance_return_type,
 };
 use std::sync::Arc;
-<<<<<<< HEAD
-
-pub use datafusion_expr::AggregateFunction;
-=======
->>>>>>> a1a1815e
 
 /// Returns the datatype of the aggregate function.
 /// This is used to get the returned data type for aggregate expr.
@@ -84,10 +79,7 @@
             true,
         )))),
         AggregateFunction::ApproxPercentileCont => Ok(coerced_data_types[0].clone()),
-<<<<<<< HEAD
-=======
         AggregateFunction::ApproxMedian => Ok(coerced_data_types[0].clone()),
->>>>>>> a1a1815e
     }
 }
 
@@ -276,8 +268,6 @@
                     .to_string(),
             ));
         }
-<<<<<<< HEAD
-=======
         (AggregateFunction::ApproxMedian, false) => {
             Arc::new(expressions::ApproxMedian::new(
                 coerced_phy_exprs[0].clone(),
@@ -290,7 +280,6 @@
                 "MEDIAN(DISTINCT) aggregations are not available".to_string(),
             ));
         }
->>>>>>> a1a1815e
     })
 }
 
@@ -364,17 +353,11 @@
 #[cfg(test)]
 mod tests {
     use super::*;
-<<<<<<< HEAD
     use crate::field_util::SchemaExt;
-    use crate::physical_plan::expressions::{
-        ApproxDistinct, ApproxPercentileCont, ArrayAgg, Avg, Correlation, Count,
-        Covariance, DistinctArrayAgg, DistinctCount, Max, Min, Stddev, Sum, Variance,
-=======
     use crate::physical_plan::expressions::{
         ApproxDistinct, ApproxMedian, ApproxPercentileCont, ArrayAgg, Avg, Correlation,
         Count, Covariance, DistinctArrayAgg, DistinctCount, Max, Min, Stddev, Sum,
         Variance,
->>>>>>> a1a1815e
     };
     use crate::{error::Result, scalar::ScalarValue};
 
