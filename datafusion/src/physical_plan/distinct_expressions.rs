// Licensed to the Apache Software Foundation (ASF) under one
// or more contributor license agreements.  See the NOTICE file
// distributed with this work for additional information
// regarding copyright ownership.  The ASF licenses this file
// to you under the Apache License, Version 2.0 (the
// "License"); you may not use this file except in compliance
// with the License.  You may obtain a copy of the License at
//
//   http://www.apache.org/licenses/LICENSE-2.0
//
// Unless required by applicable law or agreed to in writing,
// software distributed under the License is distributed on an
// "AS IS" BASIS, WITHOUT WARRANTIES OR CONDITIONS OF ANY
// KIND, either express or implied.  See the License for the
// specific language governing permissions and limitations
// under the License.

//! Implementations for DISTINCT expressions, e.g. `COUNT(DISTINCT c)`

use std::any::Any;
<<<<<<< HEAD
use std::collections::HashSet;
use std::convert::TryFrom;
=======
>>>>>>> 7932cb93
use std::fmt::Debug;
use std::sync::Arc;

use ahash::RandomState;

use arrow::{
    array::*,
    datatypes::{DataType, Field},
};

use crate::error::{DataFusionError, Result};
use crate::physical_plan::{Accumulator, AggregateExpr, PhysicalExpr};
use crate::scalar::ScalarValue;

<<<<<<< HEAD
type DistinctScalarValues = Vec<GroupByScalar>;
=======
#[derive(Debug, PartialEq, Eq, Hash, Clone)]
struct DistinctScalarValues(Vec<ScalarValue>);
>>>>>>> 7932cb93

fn format_state_name(name: &str, state_name: &str) -> String {
    format!("{}[{}]", name, state_name)
}

/// Expression for a COUNT(DISTINCT) aggregation.
#[derive(Debug)]
pub struct DistinctCount {
    /// Column name
    name: String,
    /// The DataType for the final count
    data_type: DataType,
    /// The DataType used to hold the state for each input
    state_data_types: Vec<DataType>,
    /// The input arguments
    exprs: Vec<Arc<dyn PhysicalExpr>>,
}

impl DistinctCount {
    /// Create a new COUNT(DISTINCT) aggregate function.
    pub fn new(
        input_data_types: Vec<DataType>,
        exprs: Vec<Arc<dyn PhysicalExpr>>,
        name: String,
        data_type: DataType,
    ) -> Self {
        let state_data_types = input_data_types.into_iter().map(state_type).collect();

        Self {
            name,
            data_type,
            state_data_types,
            exprs,
        }
    }
}

/// return the type to use to accumulate state for the specified input type
fn state_type(data_type: DataType) -> DataType {
    match data_type {
        // when aggregating dictionary values, use the underlying value type
        DataType::Dictionary(_key_type, value_type) => *value_type,
        t => t,
    }
}

impl AggregateExpr for DistinctCount {
    /// Return a reference to Any that can be used for downcasting
    fn as_any(&self) -> &dyn Any {
        self
    }

    fn field(&self) -> Result<Field> {
        Ok(Field::new(&self.name, self.data_type.clone(), true))
    }

    fn state_fields(&self) -> Result<Vec<Field>> {
        Ok(self
            .state_data_types
            .iter()
            .map(|state_data_type| {
                Field::new(
                    &format_state_name(&self.name, "count distinct"),
                    ListArray::<i32>::default_datatype(state_data_type.clone()),
                    false,
                )
            })
            .collect::<Vec<_>>())
    }

    fn expressions(&self) -> Vec<Arc<dyn PhysicalExpr>> {
        self.exprs.clone()
    }

    fn create_accumulator(&self) -> Result<Box<dyn Accumulator>> {
        Ok(Box::new(DistinctCountAccumulator {
            values: HashSet::default(),
            state_data_types: self.state_data_types.clone(),
            count_data_type: self.data_type.clone(),
        }))
    }

    fn name(&self) -> &str {
        &self.name
    }
}

#[derive(Debug)]
struct DistinctCountAccumulator {
    values: HashSet<DistinctScalarValues, RandomState>,
    state_data_types: Vec<DataType>,
    count_data_type: DataType,
}

impl Accumulator for DistinctCountAccumulator {
    fn update(&mut self, values: &[ScalarValue]) -> Result<()> {
        // If a row has a NULL, it is not included in the final count.
        if !values.iter().any(|v| v.is_null()) {
<<<<<<< HEAD
            let values = values
                .iter()
                .map(GroupByScalar::try_from)
                .collect::<Result<Vec<_>>>()?;
            self.values.insert(values);
=======
            self.values.insert(DistinctScalarValues(values.to_vec()));
>>>>>>> 7932cb93
        }

        Ok(())
    }

    fn merge(&mut self, states: &[ScalarValue]) -> Result<()> {
        if states.is_empty() {
            return Ok(());
        }

        let col_values = states
            .iter()
            .map(|state| match state {
                ScalarValue::List(Some(values), _) => Ok(values),
                _ => Err(DataFusionError::Internal(format!(
                    "Unexpected accumulator state {:?}",
                    state
                ))),
            })
            .collect::<Result<Vec<_>>>()?;

        (0..col_values[0].len()).try_for_each(|row_index| {
            let row_values = col_values
                .iter()
                .map(|col| ScalarValue::try_from_array(col, row_index))
                .collect::<Result<Vec<_>>>()?;
            self.update(&row_values)
        })
    }

    fn state(&self) -> Result<Vec<ScalarValue>> {
<<<<<<< HEAD
        // create a ListArray for each `state_data_type`. The `ListArray`
        let a = self.state_data_types.iter().enumerate().map(|(i, type_)| {
            if self.values.is_empty() {
                return Ok((new_empty_array(type_.clone()), type_));
            };
            let arrays = self
                .values
                .iter()
                .map(|distinct_values| ScalarValue::from(&distinct_values[i]).to_array())
                .collect::<Vec<_>>();
            let arrays = arrays.iter().map(|x| x.as_ref()).collect::<Vec<_>>();
            Ok(arrow::compute::concat::concatenate(&arrays).map(|x| (x, type_))?)
=======
        let mut cols_out = self
            .state_data_types
            .iter()
            .map(|state_data_type| {
                let values = Box::new(Vec::new());
                let data_type = Box::new(state_data_type.clone());
                ScalarValue::List(Some(values), data_type)
            })
            .collect::<Vec<_>>();

        let mut cols_vec = cols_out
            .iter_mut()
            .map(|c| match c {
                ScalarValue::List(Some(ref mut v), _) => v,
                _ => unreachable!(),
            })
            .collect::<Vec<_>>();

        self.values.iter().for_each(|distinct_values| {
            distinct_values.0.iter().enumerate().for_each(
                |(col_index, distinct_value)| {
                    cols_vec[col_index].push(distinct_value.clone());
                },
            )
>>>>>>> 7932cb93
        });
        a.map(|values: Result<(Box<dyn Array>, &DataType)>| {
            values.map(|(values, type_)| {
                ScalarValue::List(
                    Some(values.into()),
                    ListArray::<i32>::default_datatype(type_.clone()),
                )
            })
        })
        .collect()
    }

    fn evaluate(&self) -> Result<ScalarValue> {
        match &self.count_data_type {
            DataType::UInt64 => Ok(ScalarValue::UInt64(Some(self.values.len() as u64))),
            t => Err(DataFusionError::Internal(format!(
                "Invalid data type {:?} for count distinct aggregation",
                t
            ))),
        }
    }
}

#[cfg(test)]
mod tests {
    use super::*;

    use arrow::datatypes::DataType;

    macro_rules! state_to_vec {
        ($LIST:expr, $DATA_TYPE:ident, $ARRAY_TY:ty) => {{
            match $LIST {
                ScalarValue::List(_, data_type) => assert_eq!(
                    ListArray::<i32>::get_child_type(data_type),
                    &DataType::$DATA_TYPE
                ),
                _ => panic!("Expected a ScalarValue::List"),
            }

            match $LIST {
                ScalarValue::List(None, _) => None,
                ScalarValue::List(Some(values), _) => {
                    let vec = values
                        .as_any()
                        .downcast_ref::<$ARRAY_TY>()
                        .unwrap()
                        .iter()
                        .map(|x| x.map(|x| *x))
                        .collect::<Vec<_>>();

                    Some(vec)
                }
                _ => unreachable!(),
            }
        }};
    }

    macro_rules! state_to_vec_bool {
        ($LIST:expr, $DATA_TYPE:ident, $ARRAY_TY:ty) => {{
            match $LIST {
<<<<<<< HEAD
                ScalarValue::List(_, data_type) => assert_eq!(
                    ListArray::<i32>::get_child_type(data_type),
                    &DataType::$DATA_TYPE
                ),
=======
                ScalarValue::List(_, data_type) => match data_type.as_ref() {
                    &DataType::$DATA_TYPE => (),
                    _ => panic!("Unexpected DataType for list"),
                },
>>>>>>> 7932cb93
                _ => panic!("Expected a ScalarValue::List"),
            }

            match $LIST {
                ScalarValue::List(None, _) => None,
                ScalarValue::List(Some(values), _) => {
                    let vec = values
                        .as_any()
                        .downcast_ref::<$ARRAY_TY>()
                        .unwrap()
                        .iter()
                        .collect::<Vec<_>>();

                    Some(vec)
                }
                _ => unreachable!(),
            }
        }};
    }

    fn collect_states<T: Ord + Clone, S: Ord + Clone>(
        state1: &[Option<T>],
        state2: &[Option<S>],
    ) -> Vec<(Option<T>, Option<S>)> {
        let mut states = state1
            .iter()
            .zip(state2.iter())
            .map(|(l, r)| (l.clone(), r.clone()))
            .collect::<Vec<(Option<T>, Option<S>)>>();
        states.sort();
        states
    }

    fn run_update_batch(arrays: &[ArrayRef]) -> Result<(Vec<ScalarValue>, ScalarValue)> {
        let agg = DistinctCount::new(
            arrays
                .iter()
                .map(|a| a.data_type().clone())
                .collect::<Vec<_>>(),
            vec![],
            String::from("__col_name__"),
            DataType::UInt64,
        );

        let mut accum = agg.create_accumulator()?;
        accum.update_batch(arrays)?;

        Ok((accum.state()?, accum.evaluate()?))
    }

    fn run_update(
        data_types: &[DataType],
        rows: &[Vec<ScalarValue>],
    ) -> Result<(Vec<ScalarValue>, ScalarValue)> {
        let agg = DistinctCount::new(
            data_types.to_vec(),
            vec![],
            String::from("__col_name__"),
            DataType::UInt64,
        );

        let mut accum = agg.create_accumulator()?;

        for row in rows.iter() {
            accum.update(row)?
        }

        Ok((accum.state()?, accum.evaluate()?))
    }

    fn run_merge_batch(arrays: &[ArrayRef]) -> Result<(Vec<ScalarValue>, ScalarValue)> {
        let agg = DistinctCount::new(
            arrays
                .iter()
                .map(|a| a.as_any().downcast_ref::<ListArray<i32>>().unwrap())
                .map(|a| a.values().data_type().clone())
                .collect::<Vec<_>>(),
            vec![],
            String::from("__col_name__"),
            DataType::UInt64,
        );

        let mut accum = agg.create_accumulator()?;
        accum.merge_batch(arrays)?;

        Ok((accum.state()?, accum.evaluate()?))
    }

    macro_rules! test_count_distinct_update_batch_numeric {
        ($ARRAY_TYPE:ident, $DATA_TYPE:ident, $PRIM_TYPE:ty) => {{
            let values = &[
                Some(1),
                Some(1),
                None,
                Some(3),
                Some(2),
                None,
                Some(2),
                Some(3),
                Some(1),
            ];

            let arrays = vec![Arc::new($ARRAY_TYPE::from(values)) as ArrayRef];

            let (states, result) = run_update_batch(&arrays)?;

            let mut state_vec =
                state_to_vec!(&states[0], $DATA_TYPE, $ARRAY_TYPE).unwrap();
            state_vec.sort();

            assert_eq!(states.len(), 1);
            assert_eq!(state_vec, vec![Some(1), Some(2), Some(3)]);
            assert_eq!(result, ScalarValue::UInt64(Some(3)));

            Ok(())
        }};
    }

    //Used trait to create associated constant for f32 and f64
    trait SubNormal: 'static {
        const SUBNORMAL: Self;
    }

    impl SubNormal for f64 {
        const SUBNORMAL: Self = 1.0e-308_f64;
    }

    impl SubNormal for f32 {
        const SUBNORMAL: Self = 1.0e-38_f32;
    }

    macro_rules! test_count_distinct_update_batch_floating_point {
        ($ARRAY_TYPE:ident, $DATA_TYPE:ident, $PRIM_TYPE:ty) => {{
            use ordered_float::OrderedFloat;
            let values: Vec<Option<$PRIM_TYPE>> = vec![
                Some(<$PRIM_TYPE>::INFINITY),
                Some(<$PRIM_TYPE>::NAN),
                Some(1.0),
                Some(<$PRIM_TYPE as SubNormal>::SUBNORMAL),
                Some(1.0),
                Some(<$PRIM_TYPE>::INFINITY),
                None,
                Some(3.0),
                Some(-4.5),
                Some(2.0),
                None,
                Some(2.0),
                Some(3.0),
                Some(<$PRIM_TYPE>::NEG_INFINITY),
                Some(1.0),
                Some(<$PRIM_TYPE>::NAN),
                Some(<$PRIM_TYPE>::NEG_INFINITY),
            ];

            let arrays = vec![Arc::new($ARRAY_TYPE::from(values)) as ArrayRef];

            let (states, result) = run_update_batch(&arrays)?;

            let mut state_vec =
                state_to_vec!(&states[0], $DATA_TYPE, $ARRAY_TYPE).unwrap();
            state_vec.sort_by(|a, b| match (a, b) {
                (Some(lhs), Some(rhs)) => {
                    OrderedFloat::from(*lhs).cmp(&OrderedFloat::from(*rhs))
                }
                _ => a.partial_cmp(b).unwrap(),
            });

            let nan_idx = state_vec.len() - 1;
            assert_eq!(states.len(), 1);
            assert_eq!(
                &state_vec[..nan_idx],
                vec![
                    Some(<$PRIM_TYPE>::NEG_INFINITY),
                    Some(-4.5),
                    Some(<$PRIM_TYPE as SubNormal>::SUBNORMAL),
                    Some(1.0),
                    Some(2.0),
                    Some(3.0),
                    Some(<$PRIM_TYPE>::INFINITY)
                ]
            );
            assert!(state_vec[nan_idx].unwrap_or_default().is_nan());
            assert_eq!(result, ScalarValue::UInt64(Some(8)));

            Ok(())
        }};
    }

    #[test]
    fn count_distinct_update_batch_i8() -> Result<()> {
        test_count_distinct_update_batch_numeric!(Int8Array, Int8, i8)
    }

    #[test]
    fn count_distinct_update_batch_i16() -> Result<()> {
        test_count_distinct_update_batch_numeric!(Int16Array, Int16, i16)
    }

    #[test]
    fn count_distinct_update_batch_i32() -> Result<()> {
        test_count_distinct_update_batch_numeric!(Int32Array, Int32, i32)
    }

    #[test]
    fn count_distinct_update_batch_i64() -> Result<()> {
        test_count_distinct_update_batch_numeric!(Int64Array, Int64, i64)
    }

    #[test]
    fn count_distinct_update_batch_u8() -> Result<()> {
        test_count_distinct_update_batch_numeric!(UInt8Array, UInt8, u8)
    }

    #[test]
    fn count_distinct_update_batch_u16() -> Result<()> {
        test_count_distinct_update_batch_numeric!(UInt16Array, UInt16, u16)
    }

    #[test]
    fn count_distinct_update_batch_u32() -> Result<()> {
        test_count_distinct_update_batch_numeric!(UInt32Array, UInt32, u32)
    }

    #[test]
    fn count_distinct_update_batch_u64() -> Result<()> {
        test_count_distinct_update_batch_numeric!(UInt64Array, UInt64, u64)
    }

    #[test]
    fn count_distinct_update_batch_f32() -> Result<()> {
        test_count_distinct_update_batch_floating_point!(Float32Array, Float32, f32)
    }

    #[test]
    fn count_distinct_update_batch_f64() -> Result<()> {
        test_count_distinct_update_batch_floating_point!(Float64Array, Float64, f64)
    }

    #[test]
    fn count_distinct_update_batch_boolean() -> Result<()> {
        let get_count = |data: BooleanArray| -> Result<(Vec<Option<bool>>, u64)> {
            let arrays = vec![Arc::new(data) as ArrayRef];
            let (states, result) = run_update_batch(&arrays)?;
            let mut state_vec =
                state_to_vec_bool!(&states[0], Boolean, BooleanArray).unwrap();
            state_vec.sort();
            let count = match result {
                ScalarValue::UInt64(c) => c.ok_or_else(|| {
                    DataFusionError::Internal("Found None count".to_string())
                }),
                scalar => Err(DataFusionError::Internal(format!(
                    "Found non Uint64 scalar value from count: {}",
                    scalar
                ))),
            }?;
            Ok((state_vec, count))
        };

        let zero_count_values = BooleanArray::from_slice(&[]);

        let one_count_values = BooleanArray::from_slice(&[false, false]);
        let one_count_values_with_null =
            BooleanArray::from(vec![Some(true), Some(true), None, None]);

        let two_count_values =
            BooleanArray::from_slice(&[true, false, true, false, true]);
        let two_count_values_with_null = BooleanArray::from(vec![
            Some(true),
            Some(false),
            None,
            None,
            Some(true),
            Some(false),
        ]);

        assert_eq!(
            get_count(zero_count_values)?,
            (Vec::<Option<bool>>::new(), 0)
        );
        assert_eq!(get_count(one_count_values)?, (vec![Some(false)], 1));
        assert_eq!(
            get_count(one_count_values_with_null)?,
            (vec![Some(true)], 1)
        );
        assert_eq!(
            get_count(two_count_values)?,
            (vec![Some(false), Some(true)], 2)
        );
        assert_eq!(
            get_count(two_count_values_with_null)?,
            (vec![Some(false), Some(true)], 2)
        );
        Ok(())
    }

    #[test]
    fn count_distinct_update_batch_all_nulls() -> Result<()> {
        let arrays = vec![Arc::new(Int32Array::from(
            vec![None, None, None, None] as Vec<Option<i32>>
        )) as ArrayRef];

        let (states, result) = run_update_batch(&arrays)?;

        assert_eq!(states.len(), 1);
        assert_eq!(state_to_vec!(&states[0], Int32, Int32Array), Some(vec![]));
        assert_eq!(result, ScalarValue::UInt64(Some(0)));

        Ok(())
    }

    #[test]
    fn count_distinct_update_batch_empty() -> Result<()> {
        let arrays = vec![Arc::new(Int32Array::new_empty(DataType::Int32)) as ArrayRef];

        let (states, result) = run_update_batch(&arrays)?;

        assert_eq!(states.len(), 1);
        assert_eq!(state_to_vec!(&states[0], Int32, Int32Array), Some(vec![]));
        assert_eq!(result, ScalarValue::UInt64(Some(0)));

        Ok(())
    }

    #[test]
    fn count_distinct_update_batch_multiple_columns() -> Result<()> {
        let array_int8: ArrayRef = Arc::new(Int8Array::from_slice(&[1, 1, 2]));
        let array_int16: ArrayRef = Arc::new(Int16Array::from_slice(&[3, 3, 4]));
        let arrays = vec![array_int8, array_int16];

        let (states, result) = run_update_batch(&arrays)?;

        let state_vec1 = state_to_vec!(&states[0], Int8, Int8Array).unwrap();
        let state_vec2 = state_to_vec!(&states[1], Int16, Int16Array).unwrap();
        let state_pairs = collect_states::<i8, i16>(&state_vec1, &state_vec2);

        assert_eq!(states.len(), 2);
        assert_eq!(
            state_pairs,
            vec![(Some(1_i8), Some(3_i16)), (Some(2_i8), Some(4_i16))]
        );

        assert_eq!(result, ScalarValue::UInt64(Some(2)));

        Ok(())
    }

    #[test]
    fn count_distinct_update() -> Result<()> {
        let (states, result) = run_update(
            &[DataType::Int32, DataType::UInt64],
            &[
                vec![ScalarValue::Int32(Some(-1)), ScalarValue::UInt64(Some(5))],
                vec![ScalarValue::Int32(Some(5)), ScalarValue::UInt64(Some(1))],
                vec![ScalarValue::Int32(Some(-1)), ScalarValue::UInt64(Some(5))],
                vec![ScalarValue::Int32(Some(5)), ScalarValue::UInt64(Some(1))],
                vec![ScalarValue::Int32(Some(-1)), ScalarValue::UInt64(Some(6))],
                vec![ScalarValue::Int32(Some(-1)), ScalarValue::UInt64(Some(7))],
                vec![ScalarValue::Int32(Some(2)), ScalarValue::UInt64(Some(7))],
            ],
        )?;

        let state_vec1 = state_to_vec!(&states[0], Int32, Int32Array).unwrap();
        let state_vec2 = state_to_vec!(&states[1], UInt64, UInt64Array).unwrap();
        let state_pairs = collect_states::<i32, u64>(&state_vec1, &state_vec2);

        assert_eq!(states.len(), 2);
        assert_eq!(
            state_pairs,
            vec![
                (Some(-1_i32), Some(5_u64)),
                (Some(-1_i32), Some(6_u64)),
                (Some(-1_i32), Some(7_u64)),
                (Some(2_i32), Some(7_u64)),
                (Some(5_i32), Some(1_u64)),
            ]
        );
        assert_eq!(result, ScalarValue::UInt64(Some(5)));

        Ok(())
    }

    #[test]
    fn count_distinct_update_with_nulls() -> Result<()> {
        let (states, result) = run_update(
            &[DataType::Int32, DataType::UInt64],
            &[
                // None of these updates contains a None, so these are accumulated.
                vec![ScalarValue::Int32(Some(-1)), ScalarValue::UInt64(Some(5))],
                vec![ScalarValue::Int32(Some(-1)), ScalarValue::UInt64(Some(5))],
                vec![ScalarValue::Int32(Some(-2)), ScalarValue::UInt64(Some(5))],
                // Each of these updates contains at least one None, so these
                // won't be accumulated.
                vec![ScalarValue::Int32(Some(-1)), ScalarValue::UInt64(None)],
                vec![ScalarValue::Int32(None), ScalarValue::UInt64(Some(5))],
                vec![ScalarValue::Int32(None), ScalarValue::UInt64(None)],
            ],
        )?;

        let state_vec1 = state_to_vec!(&states[0], Int32, Int32Array).unwrap();
        let state_vec2 = state_to_vec!(&states[1], UInt64, UInt64Array).unwrap();
        let state_pairs = collect_states::<i32, u64>(&state_vec1, &state_vec2);

        assert_eq!(states.len(), 2);
        assert_eq!(
            state_pairs,
            vec![(Some(-2_i32), Some(5_u64)), (Some(-1_i32), Some(5_u64))]
        );

        assert_eq!(result, ScalarValue::UInt64(Some(2)));

        Ok(())
    }

    #[test]
    fn count_distinct_merge_batch() -> Result<()> {
        let state_in1 = vec![
            Some(vec![Some(-1_i32), Some(-1_i32), Some(-2_i32), Some(-2_i32)]),
            Some(vec![Some(-2_i32), Some(-3_i32)]),
        ];
        let mut array = MutableListArray::<i32, MutablePrimitiveArray<i32>>::new();
        array.try_extend(state_in1)?;
        let state_in1: ListArray<i32> = array.into();

        let state_in2 = vec![
            Some(vec![Some(5_u64), Some(6_u64), Some(5_u64), Some(7_u64)]),
            Some(vec![Some(5_u64), Some(7_u64)]),
        ];
        let mut array = MutableListArray::<i32, MutablePrimitiveArray<u64>>::new();
        array.try_extend(state_in2)?;
        let state_in2: ListArray<i32> = array.into();

        let (states, result) =
            run_merge_batch(&[Arc::new(state_in1), Arc::new(state_in2)])?;

        let state_out_vec1 = state_to_vec!(&states[0], Int32, Int32Array).unwrap();
        let state_out_vec2 = state_to_vec!(&states[1], UInt64, UInt64Array).unwrap();
        let state_pairs = collect_states::<i32, u64>(&state_out_vec1, &state_out_vec2);

        assert_eq!(
            state_pairs,
            vec![
                (Some(-3_i32), Some(7_u64)),
                (Some(-2_i32), Some(5_u64)),
                (Some(-2_i32), Some(7_u64)),
                (Some(-1_i32), Some(5_u64)),
                (Some(-1_i32), Some(6_u64)),
            ]
        );

        assert_eq!(result, ScalarValue::UInt64(Some(5)));

        Ok(())
    }
}<|MERGE_RESOLUTION|>--- conflicted
+++ resolved
@@ -18,15 +18,12 @@
 //! Implementations for DISTINCT expressions, e.g. `COUNT(DISTINCT c)`
 
 use std::any::Any;
-<<<<<<< HEAD
-use std::collections::HashSet;
 use std::convert::TryFrom;
-=======
->>>>>>> 7932cb93
 use std::fmt::Debug;
 use std::sync::Arc;
 
 use ahash::RandomState;
+use std::collections::HashSet;
 
 use arrow::{
     array::*,
@@ -37,12 +34,8 @@
 use crate::physical_plan::{Accumulator, AggregateExpr, PhysicalExpr};
 use crate::scalar::ScalarValue;
 
-<<<<<<< HEAD
-type DistinctScalarValues = Vec<GroupByScalar>;
-=======
 #[derive(Debug, PartialEq, Eq, Hash, Clone)]
 struct DistinctScalarValues(Vec<ScalarValue>);
->>>>>>> 7932cb93
 
 fn format_state_name(name: &str, state_name: &str) -> String {
     format!("{}[{}]", name, state_name)
@@ -141,15 +134,7 @@
     fn update(&mut self, values: &[ScalarValue]) -> Result<()> {
         // If a row has a NULL, it is not included in the final count.
         if !values.iter().any(|v| v.is_null()) {
-<<<<<<< HEAD
-            let values = values
-                .iter()
-                .map(GroupByScalar::try_from)
-                .collect::<Result<Vec<_>>>()?;
-            self.values.insert(values);
-=======
             self.values.insert(DistinctScalarValues(values.to_vec()));
->>>>>>> 7932cb93
         }
 
         Ok(())
@@ -181,20 +166,6 @@
     }
 
     fn state(&self) -> Result<Vec<ScalarValue>> {
-<<<<<<< HEAD
-        // create a ListArray for each `state_data_type`. The `ListArray`
-        let a = self.state_data_types.iter().enumerate().map(|(i, type_)| {
-            if self.values.is_empty() {
-                return Ok((new_empty_array(type_.clone()), type_));
-            };
-            let arrays = self
-                .values
-                .iter()
-                .map(|distinct_values| ScalarValue::from(&distinct_values[i]).to_array())
-                .collect::<Vec<_>>();
-            let arrays = arrays.iter().map(|x| x.as_ref()).collect::<Vec<_>>();
-            Ok(arrow::compute::concat::concatenate(&arrays).map(|x| (x, type_))?)
-=======
         let mut cols_out = self
             .state_data_types
             .iter()
@@ -219,17 +190,9 @@
                     cols_vec[col_index].push(distinct_value.clone());
                 },
             )
->>>>>>> 7932cb93
         });
-        a.map(|values: Result<(Box<dyn Array>, &DataType)>| {
-            values.map(|(values, type_)| {
-                ScalarValue::List(
-                    Some(values.into()),
-                    ListArray::<i32>::default_datatype(type_.clone()),
-                )
-            })
-        })
-        .collect()
+
+        Ok(cols_out)
     }
 
     fn evaluate(&self) -> Result<ScalarValue> {
@@ -280,17 +243,10 @@
     macro_rules! state_to_vec_bool {
         ($LIST:expr, $DATA_TYPE:ident, $ARRAY_TY:ty) => {{
             match $LIST {
-<<<<<<< HEAD
                 ScalarValue::List(_, data_type) => assert_eq!(
                     ListArray::<i32>::get_child_type(data_type),
                     &DataType::$DATA_TYPE
                 ),
-=======
-                ScalarValue::List(_, data_type) => match data_type.as_ref() {
-                    &DataType::$DATA_TYPE => (),
-                    _ => panic!("Unexpected DataType for list"),
-                },
->>>>>>> 7932cb93
                 _ => panic!("Expected a ScalarValue::List"),
             }
 
