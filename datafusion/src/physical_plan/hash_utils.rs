// Licensed to the Apache Software Foundation (ASF) under one
// or more contributor license agreements.  See the NOTICE file
// distributed with this work for additional information
// regarding copyright ownership.  The ASF licenses this file
// to you under the Apache License, Version 2.0 (the
// "License"); you may not use this file except in compliance
// with the License.  You may obtain a copy of the License at
//
//   http://www.apache.org/licenses/LICENSE-2.0
//
// Unless required by applicable law or agreed to in writing,
// software distributed under the License is distributed on an
// "AS IS" BASIS, WITHOUT WARRANTIES OR CONDITIONS OF ANY
// KIND, either express or implied.  See the License for the
// specific language governing permissions and limitations
// under the License.

//! Functionality used both on logical and physical plans

<<<<<<< HEAD
use crate::error::Result;
pub use ahash::{CallHasher, RandomState};
use arrow::array::ArrayRef;
=======
use crate::error::{DataFusionError, Result};
use ahash::{CallHasher, RandomState};
use arrow::array::{
    Array, ArrayRef, BooleanArray, Date32Array, Date64Array, DecimalArray,
    DictionaryArray, Float32Array, Float64Array, Int16Array, Int32Array, Int64Array,
    Int8Array, LargeStringArray, StringArray, TimestampMicrosecondArray,
    TimestampMillisecondArray, TimestampNanosecondArray, TimestampSecondArray,
    UInt16Array, UInt32Array, UInt64Array, UInt8Array,
};
use arrow::datatypes::{
    ArrowDictionaryKeyType, ArrowNativeType, DataType, Int16Type, Int32Type, Int64Type,
    Int8Type, TimeUnit, UInt16Type, UInt32Type, UInt64Type, UInt8Type,
};
use std::sync::Arc;

// Combines two hashes into one hash
#[inline]
fn combine_hashes(l: u64, r: u64) -> u64 {
    let hash = (17 * 37u64).wrapping_add(l);
    hash.wrapping_mul(37).wrapping_add(r)
}
>>>>>>> 014e5e90

#[cfg(not(feature = "force_hash_collisions"))]
mod noforce_hash_collisions {
    use super::{ArrayRef, CallHasher, RandomState, Result};
    use crate::error::DataFusionError;
    use arrow::array::{Array, DictionaryArray, DictionaryKey, Int128Array};
    use arrow::array::{
        BooleanArray, Float32Array, Float64Array, Int16Array, Int32Array, Int64Array,
        Int8Array, UInt16Array, UInt32Array, UInt64Array, UInt8Array, Utf8Array,
    };
    use arrow::datatypes::{DataType, IntegerType, TimeUnit};
    use std::sync::Arc;

    type StringArray = Utf8Array<i32>;
    type LargeStringArray = Utf8Array<i64>;

    fn hash_decimal128<'a>(
        array: &ArrayRef,
        random_state: &RandomState,
        hashes_buffer: &'a mut Vec<u64>,
        mul_col: bool,
    ) {
        let array = array.as_any().downcast_ref::<Int128Array>().unwrap();
        if array.null_count() == 0 {
            if mul_col {
                for (i, hash) in hashes_buffer.iter_mut().enumerate() {
                    *hash = combine_hashes(
                        i128::get_hash(&array.value(i), random_state),
                        *hash,
                    );
                }
            } else {
                for (i, hash) in hashes_buffer.iter_mut().enumerate() {
                    *hash = i128::get_hash(&array.value(i), random_state);
                }
            }
        } else if mul_col {
            for (i, hash) in hashes_buffer.iter_mut().enumerate() {
                if !array.is_null(i) {
                    *hash = combine_hashes(
                        i128::get_hash(&array.value(i), random_state),
                        *hash,
                    );
                }
            }
        } else {
            for (i, hash) in hashes_buffer.iter_mut().enumerate() {
                if !array.is_null(i) {
                    *hash = i128::get_hash(&array.value(i), random_state);
                }
            }
        }
    }

    macro_rules! hash_array_float {
        ($array_type:ident, $column: ident, $ty: ident, $hashes: ident, $random_state: ident, $multi_col: ident) => {
            let array = $column.as_any().downcast_ref::<$array_type>().unwrap();
            let values = array.values();

            if array.null_count() == 0 {
                if $multi_col {
                    for (hash, value) in $hashes.iter_mut().zip(values.iter()) {
                        *hash = combine_hashes(
                            $ty::get_hash(
                                &$ty::from_le_bytes(value.to_le_bytes()),
                                $random_state,
                            ),
                            *hash,
                        );
                    }
                } else {
                    for (hash, value) in $hashes.iter_mut().zip(values.iter()) {
                        *hash = $ty::get_hash(
                            &$ty::from_le_bytes(value.to_le_bytes()),
                            $random_state,
                        )
                    }
                }
            } else {
                if $multi_col {
                    for (i, (hash, value)) in
                        $hashes.iter_mut().zip(values.iter()).enumerate()
                    {
                        if !array.is_null(i) {
                            *hash = combine_hashes(
                                $ty::get_hash(
                                    &$ty::from_le_bytes(value.to_le_bytes()),
                                    $random_state,
                                ),
                                *hash,
                            );
                        }
                    }
                } else {
                    for (i, (hash, value)) in
                        $hashes.iter_mut().zip(values.iter()).enumerate()
                    {
                        if !array.is_null(i) {
                            *hash = $ty::get_hash(
                                &$ty::from_le_bytes(value.to_le_bytes()),
                                $random_state,
                            );
                        }
                    }
                }
            }
        };
    }

    macro_rules! hash_array {
        ($array_type:ident, $column: ident, $ty: ident, $hashes: ident, $random_state: ident, $multi_col: ident) => {
            let array = $column.as_any().downcast_ref::<$array_type>().unwrap();
            if array.null_count() == 0 {
                if $multi_col {
                    for (i, hash) in $hashes.iter_mut().enumerate() {
                        *hash = combine_hashes(
                            $ty::get_hash(&array.value(i), $random_state),
                            *hash,
                        );
                    }
                } else {
                    for (i, hash) in $hashes.iter_mut().enumerate() {
                        *hash = $ty::get_hash(&array.value(i), $random_state);
                    }
                }
            } else {
                if $multi_col {
                    for (i, hash) in $hashes.iter_mut().enumerate() {
                        if !array.is_null(i) {
                            *hash = combine_hashes(
                                $ty::get_hash(&array.value(i), $random_state),
                                *hash,
                            );
                        }
                    }
                } else {
                    for (i, hash) in $hashes.iter_mut().enumerate() {
                        if !array.is_null(i) {
                            *hash = $ty::get_hash(&array.value(i), $random_state);
                        }
                    }
                }
            }
        };
    }

    macro_rules! hash_array_primitive {
        ($array_type:ident, $column: ident, $ty: ident, $hashes: ident, $random_state: ident, $multi_col: ident) => {
            let array = $column.as_any().downcast_ref::<$array_type>().unwrap();
            let values = array.values();

            if array.null_count() == 0 {
                if $multi_col {
                    for (hash, value) in $hashes.iter_mut().zip(values.iter()) {
                        *hash =
                            combine_hashes($ty::get_hash(value, $random_state), *hash);
                    }
                } else {
                    for (hash, value) in $hashes.iter_mut().zip(values.iter()) {
                        *hash = $ty::get_hash(value, $random_state)
                    }
                }
            } else {
                if $multi_col {
                    for (i, (hash, value)) in
                        $hashes.iter_mut().zip(values.iter()).enumerate()
                    {
                        if !array.is_null(i) {
                            *hash = combine_hashes(
                                $ty::get_hash(value, $random_state),
                                *hash,
                            );
                        }
                    }
                } else {
                    for (i, (hash, value)) in
                        $hashes.iter_mut().zip(values.iter()).enumerate()
                    {
                        if !array.is_null(i) {
                            *hash = $ty::get_hash(value, $random_state);
                        }
                    }
                }
            }
        };
    }

    // Combines two hashes into one hash
    #[inline]
    fn combine_hashes(l: u64, r: u64) -> u64 {
        let hash = (17 * 37u64).wrapping_add(l);
        hash.wrapping_mul(37).wrapping_add(r)
    }

    /// Hash the values in a dictionary array
    fn create_hashes_dictionary<K: DictionaryKey>(
        array: &ArrayRef,
        random_state: &RandomState,
        hashes_buffer: &mut Vec<u64>,
        multi_col: bool,
    ) -> Result<()> {
        let dict_array = array.as_any().downcast_ref::<DictionaryArray<K>>().unwrap();

        // Hash each dictionary value once, and then use that computed
        // hash for each key value to avoid a potentially expensive
        // redundant hashing for large dictionary elements (e.g. strings)
        let dict_values = Arc::clone(dict_array.values());
        let mut dict_hashes = vec![0; dict_values.len()];
        create_hashes(&[dict_values], random_state, &mut dict_hashes)?;

        // combine hash for each index in values
        if multi_col {
            for (hash, key) in hashes_buffer.iter_mut().zip(dict_array.keys().iter()) {
                if let Some(key) = key {
                    let idx = key
                        .to_usize()
                        .ok_or_else(|| {
                            DataFusionError::Internal(format!(
                                "Can not convert key value {:?} to usize in dictionary of type {:?}",
                                key, dict_array.data_type()
                            ))
                        })?;
                    *hash = combine_hashes(dict_hashes[idx], *hash)
                } // no update for Null, consistent with other hashes
            }
<<<<<<< HEAD
        } else {
            for (hash, key) in hashes_buffer.iter_mut().zip(dict_array.keys().iter()) {
                if let Some(key) = key {
                    let idx = key
                        .to_usize()
                        .ok_or_else(|| {
                            DataFusionError::Internal(format!(
                                "Can not convert key value {:?} to usize in dictionary of type {:?}",
                                key, dict_array.data_type()
                            ))
                        })?;
                    *hash = dict_hashes[idx]
                } // no update for Null, consistent with other hashes
=======
            DataType::UInt16 => {
                hash_array_primitive!(
                    UInt16Array,
                    col,
                    u16,
                    hashes_buffer,
                    random_state,
                    multi_col
                );
            }
            DataType::UInt32 => {
                hash_array_primitive!(
                    UInt32Array,
                    col,
                    u32,
                    hashes_buffer,
                    random_state,
                    multi_col
                );
            }
            DataType::UInt64 => {
                hash_array_primitive!(
                    UInt64Array,
                    col,
                    u64,
                    hashes_buffer,
                    random_state,
                    multi_col
                );
            }
            DataType::Int8 => {
                hash_array_primitive!(
                    Int8Array,
                    col,
                    i8,
                    hashes_buffer,
                    random_state,
                    multi_col
                );
            }
            DataType::Int16 => {
                hash_array_primitive!(
                    Int16Array,
                    col,
                    i16,
                    hashes_buffer,
                    random_state,
                    multi_col
                );
            }
            DataType::Int32 => {
                hash_array_primitive!(
                    Int32Array,
                    col,
                    i32,
                    hashes_buffer,
                    random_state,
                    multi_col
                );
            }
            DataType::Int64 => {
                hash_array_primitive!(
                    Int64Array,
                    col,
                    i64,
                    hashes_buffer,
                    random_state,
                    multi_col
                );
            }
            DataType::Float32 => {
                hash_array_float!(
                    Float32Array,
                    col,
                    u32,
                    hashes_buffer,
                    random_state,
                    multi_col
                );
            }
            DataType::Float64 => {
                hash_array_float!(
                    Float64Array,
                    col,
                    u64,
                    hashes_buffer,
                    random_state,
                    multi_col
                );
            }
            DataType::Timestamp(TimeUnit::Second, None) => {
                hash_array_primitive!(
                    TimestampSecondArray,
                    col,
                    i64,
                    hashes_buffer,
                    random_state,
                    multi_col
                );
            }
            DataType::Timestamp(TimeUnit::Millisecond, None) => {
                hash_array_primitive!(
                    TimestampMillisecondArray,
                    col,
                    i64,
                    hashes_buffer,
                    random_state,
                    multi_col
                );
            }
            DataType::Timestamp(TimeUnit::Microsecond, None) => {
                hash_array_primitive!(
                    TimestampMicrosecondArray,
                    col,
                    i64,
                    hashes_buffer,
                    random_state,
                    multi_col
                );
            }
            DataType::Timestamp(TimeUnit::Nanosecond, _) => {
                hash_array_primitive!(
                    TimestampNanosecondArray,
                    col,
                    i64,
                    hashes_buffer,
                    random_state,
                    multi_col
                );
            }
            DataType::Date32 => {
                hash_array_primitive!(
                    Date32Array,
                    col,
                    i32,
                    hashes_buffer,
                    random_state,
                    multi_col
                );
            }
            DataType::Date64 => {
                hash_array_primitive!(
                    Date64Array,
                    col,
                    i64,
                    hashes_buffer,
                    random_state,
                    multi_col
                );
            }
            DataType::Boolean => {
                hash_array!(
                    BooleanArray,
                    col,
                    u8,
                    hashes_buffer,
                    random_state,
                    multi_col
                );
            }
            DataType::Utf8 => {
                hash_array!(
                    StringArray,
                    col,
                    str,
                    hashes_buffer,
                    random_state,
                    multi_col
                );
            }
            DataType::LargeUtf8 => {
                hash_array!(
                    LargeStringArray,
                    col,
                    str,
                    hashes_buffer,
                    random_state,
                    multi_col
                );
>>>>>>> 014e5e90
            }
        }
        Ok(())
    }

    /// Creates hash values for every row, based on the values in the
    /// columns.
    ///
    /// The number of rows to hash is determined by `hashes_buffer.len()`.
    /// `hashes_buffer` should be pre-sized appropriately
    pub fn create_hashes<'a>(
        arrays: &[ArrayRef],
        random_state: &RandomState,
        hashes_buffer: &'a mut Vec<u64>,
    ) -> Result<&'a mut Vec<u64>> {
        // combine hashes with `combine_hashes` if we have more than 1 column
        let multi_col = arrays.len() > 1;

        for col in arrays {
            match col.data_type() {
                DataType::Decimal(_, _) => {
                    hash_decimal128(col, random_state, hashes_buffer, multi_col);
                }
                DataType::UInt8 => {
                    hash_array_primitive!(
                        UInt8Array,
                        col,
                        u8,
                        hashes_buffer,
                        random_state,
                        multi_col
                    );
                }
                DataType::UInt16 => {
                    hash_array_primitive!(
                        UInt16Array,
                        col,
                        u16,
                        hashes_buffer,
                        random_state,
                        multi_col
                    );
                }
                DataType::UInt32 => {
                    hash_array_primitive!(
                        UInt32Array,
                        col,
                        u32,
                        hashes_buffer,
                        random_state,
                        multi_col
                    );
                }
                DataType::UInt64 => {
                    hash_array_primitive!(
                        UInt64Array,
                        col,
                        u64,
                        hashes_buffer,
                        random_state,
                        multi_col
                    );
                }
                DataType::Int8 => {
                    hash_array_primitive!(
                        Int8Array,
                        col,
                        i8,
                        hashes_buffer,
                        random_state,
                        multi_col
                    );
                }
                DataType::Int16 => {
                    hash_array_primitive!(
                        Int16Array,
                        col,
                        i16,
                        hashes_buffer,
                        random_state,
                        multi_col
                    );
                }
                DataType::Int32 => {
                    hash_array_primitive!(
                        Int32Array,
                        col,
                        i32,
                        hashes_buffer,
                        random_state,
                        multi_col
                    );
                }
                DataType::Int64 => {
                    hash_array_primitive!(
                        Int64Array,
                        col,
                        i64,
                        hashes_buffer,
                        random_state,
                        multi_col
                    );
                }
                DataType::Float32 => {
                    hash_array_float!(
                        Float32Array,
                        col,
                        u32,
                        hashes_buffer,
                        random_state,
                        multi_col
                    );
                }
                DataType::Float64 => {
                    hash_array_float!(
                        Float64Array,
                        col,
                        u64,
                        hashes_buffer,
                        random_state,
                        multi_col
                    );
                }
                DataType::Timestamp(TimeUnit::Millisecond, None) => {
                    hash_array_primitive!(
                        Int64Array,
                        col,
                        i64,
                        hashes_buffer,
                        random_state,
                        multi_col
                    );
                }
                DataType::Timestamp(TimeUnit::Microsecond, None) => {
                    hash_array_primitive!(
                        Int64Array,
                        col,
                        i64,
                        hashes_buffer,
                        random_state,
                        multi_col
                    );
                }
                DataType::Timestamp(TimeUnit::Nanosecond, _) => {
                    hash_array_primitive!(
                        Int64Array,
                        col,
                        i64,
                        hashes_buffer,
                        random_state,
                        multi_col
                    );
                }
                DataType::Date32 => {
                    hash_array_primitive!(
                        Int32Array,
                        col,
                        i32,
                        hashes_buffer,
                        random_state,
                        multi_col
                    );
                }
                DataType::Date64 => {
                    hash_array_primitive!(
                        Int64Array,
                        col,
                        i64,
                        hashes_buffer,
                        random_state,
                        multi_col
                    );
                }
                DataType::Boolean => {
                    hash_array!(
                        BooleanArray,
                        col,
                        u8,
                        hashes_buffer,
                        random_state,
                        multi_col
                    );
                }
                DataType::Utf8 => {
                    hash_array!(
                        StringArray,
                        col,
                        str,
                        hashes_buffer,
                        random_state,
                        multi_col
                    );
                }
                DataType::LargeUtf8 => {
                    hash_array!(
                        LargeStringArray,
                        col,
                        str,
                        hashes_buffer,
                        random_state,
                        multi_col
                    );
                }
                DataType::Dictionary(index_type, _, _) => match index_type {
                    IntegerType::Int8 => {
                        create_hashes_dictionary::<i8>(
                            col,
                            random_state,
                            hashes_buffer,
                            multi_col,
                        )?;
                    }
                    IntegerType::Int16 => {
                        create_hashes_dictionary::<i16>(
                            col,
                            random_state,
                            hashes_buffer,
                            multi_col,
                        )?;
                    }
                    IntegerType::Int32 => {
                        create_hashes_dictionary::<i32>(
                            col,
                            random_state,
                            hashes_buffer,
                            multi_col,
                        )?;
                    }
                    IntegerType::Int64 => {
                        create_hashes_dictionary::<i64>(
                            col,
                            random_state,
                            hashes_buffer,
                            multi_col,
                        )?;
                    }
                    IntegerType::UInt8 => {
                        create_hashes_dictionary::<u8>(
                            col,
                            random_state,
                            hashes_buffer,
                            multi_col,
                        )?;
                    }
                    IntegerType::UInt16 => {
                        create_hashes_dictionary::<u16>(
                            col,
                            random_state,
                            hashes_buffer,
                            multi_col,
                        )?;
                    }
                    IntegerType::UInt32 => {
                        create_hashes_dictionary::<u32>(
                            col,
                            random_state,
                            hashes_buffer,
                            multi_col,
                        )?;
                    }
                    IntegerType::UInt64 => {
                        create_hashes_dictionary::<u64>(
                            col,
                            random_state,
                            hashes_buffer,
                            multi_col,
                        )?;
                    }
                },
                _ => {
                    // This is internal because we should have caught this before.
                    return Err(DataFusionError::Internal(format!(
                        "Unsupported data type in hasher: {:?}",
                        col.data_type()
                    )));
                }
            }
        }
        Ok(hashes_buffer)
    }
}

/// Test version of `create_hashes` that produces the same value for
/// all hashes (to test collisions)
///
/// See comments on `hashes_buffer` for more details
#[cfg(feature = "force_hash_collisions")]
pub fn create_hashes<'a>(
    _arrays: &[ArrayRef],
    _random_state: &RandomState,
    hashes_buffer: &'a mut Vec<u64>,
) -> Result<&'a mut Vec<u64>> {
    for hash in hashes_buffer.iter_mut() {
        *hash = 0
    }
    Ok(hashes_buffer)
}

#[cfg(not(feature = "force_hash_collisions"))]
pub use noforce_hash_collisions::create_hashes;

#[cfg(test)]
mod tests {
    use crate::error::Result;
    use std::sync::Arc;

    use arrow::array::{Float32Array, Float64Array, Int128Vec, PrimitiveArray, TryPush};
    #[cfg(not(feature = "force_hash_collisions"))]
    use arrow::array::{MutableDictionaryArray, MutableUtf8Array, TryExtend, Utf8Array};

    use super::*;

    #[test]
    fn create_hashes_for_decimal_array() -> Result<()> {
        let mut builder = Int128Vec::with_capacity(4);
        let array: Vec<i128> = vec![1, 2, 3, 4];
        for value in &array {
            builder.try_push(Some(*value))?;
        }
        let array: PrimitiveArray<i128> = builder.into();
        let array_ref = Arc::new(array);
        let random_state = RandomState::with_seeds(0, 0, 0, 0);
        let hashes_buff = &mut vec![0; array_ref.len()];
        let hashes = create_hashes(&[array_ref], &random_state, hashes_buff)?;
        assert_eq!(hashes.len(), 4);
        Ok(())
    }

    #[test]
    fn create_hashes_for_float_arrays() -> Result<()> {
        let f32_arr = Arc::new(Float32Array::from_slice(&[0.12, 0.5, 1f32, 444.7]));
        let f64_arr = Arc::new(Float64Array::from_slice(&[0.12, 0.5, 1f64, 444.7]));

        let random_state = RandomState::with_seeds(0, 0, 0, 0);
        let hashes_buff = &mut vec![0; f32_arr.len()];
        let hashes = create_hashes(&[f32_arr], &random_state, hashes_buff)?;
        assert_eq!(hashes.len(), 4,);

        let hashes = create_hashes(&[f64_arr], &random_state, hashes_buff)?;
        assert_eq!(hashes.len(), 4,);

        Ok(())
    }

    #[test]
    // Tests actual values of hashes, which are different if forcing collisions
    #[cfg(not(feature = "force_hash_collisions"))]
    fn create_hashes_for_dict_arrays() {
        let strings = vec![Some("foo"), None, Some("bar"), Some("foo"), None];

        let string_array = Arc::new(strings.iter().cloned().collect::<Utf8Array<i32>>());
        let mut dict_array = MutableDictionaryArray::<i8, MutableUtf8Array<i32>>::new();
        dict_array.try_extend(strings.iter().cloned()).unwrap();
        let dict_array = dict_array.into_arc();

        let random_state = RandomState::with_seeds(0, 0, 0, 0);

        let mut string_hashes = vec![0; strings.len()];
        create_hashes(&[string_array], &random_state, &mut string_hashes).unwrap();

        let mut dict_hashes = vec![0; strings.len()];
        create_hashes(&[dict_array], &random_state, &mut dict_hashes).unwrap();

        // Null values result in a zero hash,
        for (val, hash) in strings.iter().zip(string_hashes.iter()) {
            match val {
                Some(_) => assert_ne!(*hash, 0),
                None => assert_eq!(*hash, 0),
            }
        }

        // same logical values should hash to the same hash value
        assert_eq!(string_hashes, dict_hashes);

        // Same values should map to same hash values
        assert_eq!(strings[1], strings[4]);
        assert_eq!(dict_hashes[1], dict_hashes[4]);
        assert_eq!(strings[0], strings[3]);
        assert_eq!(dict_hashes[0], dict_hashes[3]);

        // different strings should map to different hash values
        assert_ne!(strings[0], strings[2]);
        assert_ne!(dict_hashes[0], dict_hashes[2]);
    }

    #[test]
    // Tests actual values of hashes, which are different if forcing collisions
    #[cfg(not(feature = "force_hash_collisions"))]
    fn create_multi_column_hash_for_dict_arrays() {
        let strings1 = vec![Some("foo"), None, Some("bar")];
        let strings2 = vec![Some("blarg"), Some("blah"), None];

        let string_array = Arc::new(strings1.iter().cloned().collect::<Utf8Array<i32>>());
        let mut dict_array = MutableDictionaryArray::<i32, MutableUtf8Array<i32>>::new();
        dict_array.try_extend(strings2.iter().cloned()).unwrap();
        let dict_array = dict_array.into_arc();

        let random_state = RandomState::with_seeds(0, 0, 0, 0);

        let mut one_col_hashes = vec![0; strings1.len()];
        create_hashes(&[dict_array.clone()], &random_state, &mut one_col_hashes).unwrap();

        let mut two_col_hashes = vec![0; strings1.len()];
        create_hashes(
            &[dict_array, string_array],
            &random_state,
            &mut two_col_hashes,
        )
        .unwrap();

        assert_eq!(one_col_hashes.len(), 3);
        assert_eq!(two_col_hashes.len(), 3);

        assert_ne!(one_col_hashes, two_col_hashes);
    }
}<|MERGE_RESOLUTION|>--- conflicted
+++ resolved
@@ -17,33 +17,9 @@
 
 //! Functionality used both on logical and physical plans
 
-<<<<<<< HEAD
 use crate::error::Result;
 pub use ahash::{CallHasher, RandomState};
 use arrow::array::ArrayRef;
-=======
-use crate::error::{DataFusionError, Result};
-use ahash::{CallHasher, RandomState};
-use arrow::array::{
-    Array, ArrayRef, BooleanArray, Date32Array, Date64Array, DecimalArray,
-    DictionaryArray, Float32Array, Float64Array, Int16Array, Int32Array, Int64Array,
-    Int8Array, LargeStringArray, StringArray, TimestampMicrosecondArray,
-    TimestampMillisecondArray, TimestampNanosecondArray, TimestampSecondArray,
-    UInt16Array, UInt32Array, UInt64Array, UInt8Array,
-};
-use arrow::datatypes::{
-    ArrowDictionaryKeyType, ArrowNativeType, DataType, Int16Type, Int32Type, Int64Type,
-    Int8Type, TimeUnit, UInt16Type, UInt32Type, UInt64Type, UInt8Type,
-};
-use std::sync::Arc;
-
-// Combines two hashes into one hash
-#[inline]
-fn combine_hashes(l: u64, r: u64) -> u64 {
-    let hash = (17 * 37u64).wrapping_add(l);
-    hash.wrapping_mul(37).wrapping_add(r)
-}
->>>>>>> 014e5e90
 
 #[cfg(not(feature = "force_hash_collisions"))]
 mod noforce_hash_collisions {
@@ -269,7 +245,6 @@
                     *hash = combine_hashes(dict_hashes[idx], *hash)
                 } // no update for Null, consistent with other hashes
             }
-<<<<<<< HEAD
         } else {
             for (hash, key) in hashes_buffer.iter_mut().zip(dict_array.keys().iter()) {
                 if let Some(key) = key {
@@ -283,187 +258,6 @@
                         })?;
                     *hash = dict_hashes[idx]
                 } // no update for Null, consistent with other hashes
-=======
-            DataType::UInt16 => {
-                hash_array_primitive!(
-                    UInt16Array,
-                    col,
-                    u16,
-                    hashes_buffer,
-                    random_state,
-                    multi_col
-                );
-            }
-            DataType::UInt32 => {
-                hash_array_primitive!(
-                    UInt32Array,
-                    col,
-                    u32,
-                    hashes_buffer,
-                    random_state,
-                    multi_col
-                );
-            }
-            DataType::UInt64 => {
-                hash_array_primitive!(
-                    UInt64Array,
-                    col,
-                    u64,
-                    hashes_buffer,
-                    random_state,
-                    multi_col
-                );
-            }
-            DataType::Int8 => {
-                hash_array_primitive!(
-                    Int8Array,
-                    col,
-                    i8,
-                    hashes_buffer,
-                    random_state,
-                    multi_col
-                );
-            }
-            DataType::Int16 => {
-                hash_array_primitive!(
-                    Int16Array,
-                    col,
-                    i16,
-                    hashes_buffer,
-                    random_state,
-                    multi_col
-                );
-            }
-            DataType::Int32 => {
-                hash_array_primitive!(
-                    Int32Array,
-                    col,
-                    i32,
-                    hashes_buffer,
-                    random_state,
-                    multi_col
-                );
-            }
-            DataType::Int64 => {
-                hash_array_primitive!(
-                    Int64Array,
-                    col,
-                    i64,
-                    hashes_buffer,
-                    random_state,
-                    multi_col
-                );
-            }
-            DataType::Float32 => {
-                hash_array_float!(
-                    Float32Array,
-                    col,
-                    u32,
-                    hashes_buffer,
-                    random_state,
-                    multi_col
-                );
-            }
-            DataType::Float64 => {
-                hash_array_float!(
-                    Float64Array,
-                    col,
-                    u64,
-                    hashes_buffer,
-                    random_state,
-                    multi_col
-                );
-            }
-            DataType::Timestamp(TimeUnit::Second, None) => {
-                hash_array_primitive!(
-                    TimestampSecondArray,
-                    col,
-                    i64,
-                    hashes_buffer,
-                    random_state,
-                    multi_col
-                );
-            }
-            DataType::Timestamp(TimeUnit::Millisecond, None) => {
-                hash_array_primitive!(
-                    TimestampMillisecondArray,
-                    col,
-                    i64,
-                    hashes_buffer,
-                    random_state,
-                    multi_col
-                );
-            }
-            DataType::Timestamp(TimeUnit::Microsecond, None) => {
-                hash_array_primitive!(
-                    TimestampMicrosecondArray,
-                    col,
-                    i64,
-                    hashes_buffer,
-                    random_state,
-                    multi_col
-                );
-            }
-            DataType::Timestamp(TimeUnit::Nanosecond, _) => {
-                hash_array_primitive!(
-                    TimestampNanosecondArray,
-                    col,
-                    i64,
-                    hashes_buffer,
-                    random_state,
-                    multi_col
-                );
-            }
-            DataType::Date32 => {
-                hash_array_primitive!(
-                    Date32Array,
-                    col,
-                    i32,
-                    hashes_buffer,
-                    random_state,
-                    multi_col
-                );
-            }
-            DataType::Date64 => {
-                hash_array_primitive!(
-                    Date64Array,
-                    col,
-                    i64,
-                    hashes_buffer,
-                    random_state,
-                    multi_col
-                );
-            }
-            DataType::Boolean => {
-                hash_array!(
-                    BooleanArray,
-                    col,
-                    u8,
-                    hashes_buffer,
-                    random_state,
-                    multi_col
-                );
-            }
-            DataType::Utf8 => {
-                hash_array!(
-                    StringArray,
-                    col,
-                    str,
-                    hashes_buffer,
-                    random_state,
-                    multi_col
-                );
-            }
-            DataType::LargeUtf8 => {
-                hash_array!(
-                    LargeStringArray,
-                    col,
-                    str,
-                    hashes_buffer,
-                    random_state,
-                    multi_col
-                );
->>>>>>> 014e5e90
             }
         }
         Ok(())
@@ -582,6 +376,16 @@
                         Float64Array,
                         col,
                         u64,
+                        hashes_buffer,
+                        random_state,
+                        multi_col
+                    );
+                }
+                DataType::Timestamp(TimeUnit::Second, None) => {
+                    hash_array_primitive!(
+                        Int64Array,
+                        col,
+                        i64,
                         hashes_buffer,
                         random_state,
                         multi_col
