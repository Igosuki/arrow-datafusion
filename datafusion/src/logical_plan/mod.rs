--- conflicted
+++ resolved
@@ -42,19 +42,6 @@
 pub use display::display_schema;
 pub use expr::{
     abs, acos, and, approx_distinct, approx_percentile_cont, array, ascii, asin, atan,
-<<<<<<< HEAD
-    avg, binary_expr, bit_length, btrim, case, ceil, character_length, chr, col,
-    columnize_expr, combine_filters, concat, concat_ws, cos, count, count_distinct,
-    create_udaf, create_udf, date_part, date_trunc, digest, exp, exprlist_to_fields,
-    floor, in_list, initcap, left, length, lit, lit_timestamp_nano, ln, log10, log2,
-    lower, lpad, ltrim, max, md5, min, normalize_col, normalize_cols, now, octet_length,
-    or, random, regexp_match, regexp_replace, repeat, replace, replace_col, reverse,
-    rewrite_sort_cols_by_aggs, right, round, rpad, rtrim, sha224, sha256, sha384, sha512,
-    signum, sin, split_part, sqrt, starts_with, strpos, substr, sum, tan, to_hex,
-    translate, trim, trunc, unalias, unnormalize_col, unnormalize_cols, upper, when,
-    Column, Expr, ExprRewriter, ExpressionVisitor, Literal, Recursion, RewriteRecursion,
-    SimplifyInfo,
-=======
     avg, bit_length, btrim, call_fn, case, ceil, character_length, chr, col,
     columnize_expr, combine_filters, concat, concat_ws, cos, count, count_distinct,
     create_udaf, create_udf, date_part, date_trunc, digest, exp, exprlist_to_fields,
@@ -64,7 +51,6 @@
     sha384, sha512, signum, sin, split_part, sqrt, starts_with, strpos, substr, sum, tan,
     to_hex, translate, trim, trunc, unalias, upper, when, Column, Expr, ExprSchema,
     Literal,
->>>>>>> 014e5e90
 };
 pub use expr_rewriter::{
     normalize_col, normalize_cols, replace_col, rewrite_sort_cols_by_aggs,
