--- conflicted
+++ resolved
@@ -82,11 +82,8 @@
 use crate::physical_optimizer::merge_exec::AddCoalescePartitionsExec;
 use crate::physical_optimizer::repartition::Repartition;
 
-<<<<<<< HEAD
+use crate::execution::runtime_env::{RuntimeConfig, RuntimeEnv};
 use crate::field_util::{FieldExt, SchemaExt};
-=======
-use crate::execution::runtime_env::{RuntimeConfig, RuntimeEnv};
->>>>>>> 63d24bf5
 use crate::logical_plan::plan::Explain;
 use crate::optimizer::single_distinct_to_groupby::SingleDistinctToGroupBy;
 use crate::physical_plan::planner::DefaultPhysicalPlanner;
@@ -744,7 +741,6 @@
                     let plan = plan.clone();
                     let filename = format!("part-{}.csv", i);
                     let path = fs_path.join(&filename);
-<<<<<<< HEAD
 
                     let mut writer = csv::write::WriterBuilder::new()
                         .from_path(path)
@@ -758,12 +754,7 @@
 
                     let options = csv::write::SerializeOptions::default();
 
-                    let stream = plan.execute(i).await?;
-=======
-                    let file = fs::File::create(path)?;
-                    let mut writer = csv::Writer::new(file);
                     let stream = plan.execute(i, runtime.clone()).await?;
->>>>>>> 63d24bf5
                     let handle: JoinHandle<Result<()>> = task::spawn(async move {
                         stream
                             .map(|batch| {
@@ -808,10 +799,9 @@
                     let schema = plan.schema();
                     let filename = format!("part-{}.parquet", i);
                     let path = fs_path.join(&filename);
-<<<<<<< HEAD
 
                     let mut file = fs::File::create(path)?;
-                    let stream = plan.execute(i).await?;
+                    let stream = plan.execute(i, runtime.clone()).await?;
 
                     let handle: JoinHandle<Result<u64>> = task::spawn(async move {
                         let parquet_schema = parquet::write::to_parquet_schema(&schema)?;
@@ -864,22 +854,6 @@
                             None,
                         )
                         .await?)
-=======
-                    let file = fs::File::create(path)?;
-                    let mut writer = ArrowWriter::try_new(
-                        file.try_clone().unwrap(),
-                        plan.schema(),
-                        writer_properties.clone(),
-                    )?;
-                    let stream = plan.execute(i, runtime.clone()).await?;
-                    let handle: JoinHandle<Result<()>> = task::spawn(async move {
-                        stream
-                            .map(|batch| writer.write(&batch?))
-                            .try_collect()
-                            .await
-                            .map_err(DataFusionError::from)?;
-                        writer.close().map_err(DataFusionError::from).map(|_| ())
->>>>>>> 63d24bf5
                     });
                     tasks.push(handle);
                 }
@@ -1354,11 +1328,7 @@
 mod tests {
     use super::*;
     use crate::execution::context::QueryPlanner;
-<<<<<<< HEAD
     use crate::field_util::{FieldExt, SchemaExt};
-=======
-    use crate::from_slice::FromSlice;
->>>>>>> 63d24bf5
     use crate::logical_plan::plan::Projection;
     use crate::logical_plan::TableScan;
     use crate::logical_plan::{binary_expr, lit, Operator};
@@ -3109,7 +3079,6 @@
         let type_values = vec![
             (
                 DataType::Int8,
-<<<<<<< HEAD
                 Arc::new(Int8Array::from_values(vec![1])) as ArrayRef,
             ),
             (
@@ -3147,45 +3116,6 @@
             (
                 DataType::Float64,
                 Arc::new(Float64Array::from_values(vec![1.0_f64])) as ArrayRef,
-=======
-                Arc::new(Int8Array::from_slice(&[1])) as ArrayRef,
-            ),
-            (
-                DataType::Int16,
-                Arc::new(Int16Array::from_slice(&[1])) as ArrayRef,
-            ),
-            (
-                DataType::Int32,
-                Arc::new(Int32Array::from_slice(&[1])) as ArrayRef,
-            ),
-            (
-                DataType::Int64,
-                Arc::new(Int64Array::from_slice(&[1])) as ArrayRef,
-            ),
-            (
-                DataType::UInt8,
-                Arc::new(UInt8Array::from_slice(&[1])) as ArrayRef,
-            ),
-            (
-                DataType::UInt16,
-                Arc::new(UInt16Array::from_slice(&[1])) as ArrayRef,
-            ),
-            (
-                DataType::UInt32,
-                Arc::new(UInt32Array::from_slice(&[1])) as ArrayRef,
-            ),
-            (
-                DataType::UInt64,
-                Arc::new(UInt64Array::from_slice(&[1])) as ArrayRef,
-            ),
-            (
-                DataType::Float32,
-                Arc::new(Float32Array::from_slice(&[1.0_f32])) as ArrayRef,
-            ),
-            (
-                DataType::Float64,
-                Arc::new(Float64Array::from_slice(&[1.0_f64])) as ArrayRef,
->>>>>>> 63d24bf5
             ),
         ];
 
@@ -4102,7 +4032,6 @@
             vec![
                 Arc::new(Int32Array::from_slice(&[1])),
                 Arc::new(Float64Array::from_slice(&[1.0])),
-<<<<<<< HEAD
                 Arc::new(Utf8Array::<i32>::from(&[Some("foo")])),
                 Arc::new(Utf8Array::<i64>::from(&[Some("bar")])),
                 Arc::new(BinaryArray::<i32>::from_slice(&[b"foo" as &[u8]])),
@@ -4111,16 +4040,6 @@
                     Int64Array::from(&[Some(123)])
                         .to(DataType::Timestamp(TimeUnit::Nanosecond, None)),
                 ),
-=======
-                Arc::new(StringArray::from(vec![Some("foo")])),
-                Arc::new(LargeStringArray::from(vec![Some("bar")])),
-                Arc::new(BinaryArray::from_slice(&[b"foo" as &[u8]])),
-                Arc::new(LargeBinaryArray::from_slice(&[b"foo" as &[u8]])),
-                Arc::new(TimestampNanosecondArray::from_opt_vec(
-                    vec![Some(123)],
-                    None,
-                )),
->>>>>>> 63d24bf5
             ],
         )
         .unwrap();
@@ -4381,7 +4300,6 @@
                 };
 
                 // create mock record batch
-<<<<<<< HEAD
                 let ids = Arc::new(Int32Array::from_slice(vec![i as i32]));
                 let names = Arc::new(Utf8Array::<i32>::from_slice(vec!["test"]));
                 let schema_ref = schema.as_ref();
@@ -4394,12 +4312,6 @@
                     vec![Encoding::Plain, Encoding::Plain],
                 )
                 .unwrap();
-=======
-                let ids = Arc::new(Int32Array::from_slice(&[i as i32]));
-                let names = Arc::new(StringArray::from_slice(&["test"]));
-                let rec_batch =
-                    RecordBatch::try_new(schema.clone(), vec![ids, names]).unwrap();
->>>>>>> 63d24bf5
 
                 let _ = write_file(
                     &mut file,
