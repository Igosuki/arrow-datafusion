// Licensed to the Apache Software Foundation (ASF) under one
// or more contributor license agreements.  See the NOTICE file
// distributed with this work for additional information
// regarding copyright ownership.  The ASF licenses this file
// to you under the Apache License, Version 2.0 (the
// "License"); you may not use this file except in compliance
// with the License.  You may obtain a copy of the License at
//
//   http://www.apache.org/licenses/LICENSE-2.0
//
// Unless required by applicable law or agreed to in writing,
// software distributed under the License is distributed on an
// "AS IS" BASIS, WITHOUT WARRANTIES OR CONDITIONS OF ANY
// KIND, either express or implied.  See the License for the
// specific language governing permissions and limitations
// under the License.

//! Fuzz Test for various corner cases merging streams of RecordBatches
use std::sync::Arc;

use arrow::array::{ArrayRef, Int32Array};
use arrow::compute::sort::SortOptions;
use datafusion::record_batch::RecordBatch;
use datafusion::{
    execution::runtime_env::{RuntimeConfig, RuntimeEnv},
    physical_plan::{
        collect,
        expressions::{col, PhysicalSortExpr},
        memory::MemoryExec,
        sorts::sort_preserving_merge::SortPreservingMergeExec,
    },
};
use fuzz_utils::{add_empty_batches, batches_to_vec, partitions_to_sorted_vec};
use rand::{prelude::StdRng, Rng, SeedableRng};

#[tokio::test]
async fn test_merge_2() {
    run_merge_test(vec![
        // (0..100)
        // (0..100)
        make_staggered_batches(0, 100, 2),
        make_staggered_batches(0, 100, 3),
    ])
    .await
}

#[tokio::test]
async fn test_merge_2_no_overlap() {
    run_merge_test(vec![
        // (0..20)
        //        (20..40)
        make_staggered_batches(0, 20, 2),
        make_staggered_batches(20, 40, 3),
    ])
    .await
}

#[tokio::test]
async fn test_merge_3() {
    run_merge_test(vec![
        // (0        ..  100)
        // (0        ..  100)
        // (0  .. 51)
        make_staggered_batches(0, 100, 2),
        make_staggered_batches(0, 100, 3),
        make_staggered_batches(0, 51, 4),
    ])
    .await
}

#[tokio::test]
async fn test_merge_3_gaps() {
    run_merge_test(vec![
        // (0  .. 50)(50 .. 100)
        // (0 ..33)  (50 .. 100)
        // (0  .. 51)
        concat(
            make_staggered_batches(0, 50, 2),
            make_staggered_batches(50, 100, 7),
        ),
        concat(
            make_staggered_batches(0, 33, 21),
            make_staggered_batches(50, 123, 31),
        ),
        make_staggered_batches(0, 51, 11),
    ])
    .await
}

/// Merge a set of input streams using SortPreservingMergeExec and
/// `Vec::sort` and ensure the results are the same.
///
/// For each case, the `input` streams are turned into a set of of
/// streams which are then merged together by [SortPreservingMerge]
///
/// Each `Vec<RecordBatch>` in `input` must be sorted and have a
/// single Int32 field named 'x'.
async fn run_merge_test(input: Vec<Vec<RecordBatch>>) {
    // Produce output with the specified output batch sizes
    let batch_sizes = [1, 2, 7, 49, 50, 51, 100];

    for batch_size in batch_sizes {
        let first_batch = input
            .iter()
            .map(|p| p.iter())
            .flatten()
            .next()
            .expect("at least one batch");
        let schema = first_batch.schema();

        let sort = vec![PhysicalSortExpr {
            expr: col("x", &schema).unwrap(),
            options: SortOptions {
                descending: false,
                nulls_first: true,
            },
        }];

        let exec = MemoryExec::try_new(&input, schema.clone(), None).unwrap();
        let merge = Arc::new(SortPreservingMergeExec::new(sort, Arc::new(exec)));

        let runtime_config = RuntimeConfig::new().with_batch_size(batch_size);

        let runtime = Arc::new(RuntimeEnv::new(runtime_config).unwrap());
        let collected = collect(merge, runtime).await.unwrap();

        // verify the output batch size: all batches except the last
        // should contain `batch_size` rows
        for (i, batch) in collected.iter().enumerate() {
            if i < collected.len() - 1 {
                assert_eq!(
                    batch.num_rows(),
                    batch_size,
                    "Expected batch {} to have {} rows, got {}",
                    i,
                    batch_size,
                    batch.num_rows()
                );
            }
        }

        let expected = partitions_to_sorted_vec(&input);
        let actual = batches_to_vec(&collected);

        assert_eq!(expected, actual, "failure in @ batch_size {}", batch_size);
    }
}

<<<<<<< HEAD
/// Extracts the i32 values from the set of batches and returns them as a single Vec
fn batches_to_vec(batches: &[RecordBatch]) -> Vec<Option<i32>> {
    batches
        .iter()
        .map(|batch| {
            assert_eq!(batch.num_columns(), 1);
            batch
                .column(0)
                .as_any()
                .downcast_ref::<Int32Array>()
                .unwrap()
                .iter()
        })
        .flatten()
        .map(|v| v.copied())
        .collect()
}

// extract values from batches and sort them
fn partitions_to_sorted_vec(partitions: &[Vec<RecordBatch>]) -> Vec<Option<i32>> {
    let mut values: Vec<_> = partitions
        .iter()
        .map(|batches| batches_to_vec(batches).into_iter())
        .flatten()
        .collect();

    values.sort_unstable();
    values
}

=======
>>>>>>> e4a056f0
/// Return the values `low..high` in order, in randomly sized
/// record batches in a field named 'x' of type `Int32`
fn make_staggered_batches(low: i32, high: i32, seed: u64) -> Vec<RecordBatch> {
    let input: Int32Array = (low..high).map(Some).collect();

    // split into several record batches
    let mut remainder =
        RecordBatch::try_from_iter(vec![("x", Arc::new(input) as ArrayRef)]).unwrap();

    let mut batches = vec![];

    // use a random number generator to pick a random sized output
    let mut rng = StdRng::seed_from_u64(seed);
    while remainder.num_rows() > 0 {
        let batch_size = rng.gen_range(0..remainder.num_rows() + 1);

        batches.push(remainder.slice(0, batch_size));
        remainder = remainder.slice(batch_size, remainder.num_rows() - batch_size);
    }

    add_empty_batches(batches, &mut rng)
}

<<<<<<< HEAD
/// Adds a random number of empty record batches into the stream
fn add_empty_batches(batches: Vec<RecordBatch>, rng: &mut StdRng) -> Vec<RecordBatch> {
    let schema = batches[0].schema().clone();

    batches
        .into_iter()
        .map(|batch| {
            // insert 0, or 1 empty batches before and after the current batch
            let empty_batch = RecordBatch::new_empty(schema.clone());
            std::iter::repeat(empty_batch.clone())
                .take(rng.gen_range(0..2))
                .chain(std::iter::once(batch))
                .chain(std::iter::repeat(empty_batch).take(rng.gen_range(0..2)))
        })
        .flatten()
        .collect()
}

=======
>>>>>>> e4a056f0
fn concat(mut v1: Vec<RecordBatch>, v2: Vec<RecordBatch>) -> Vec<RecordBatch> {
    v1.extend(v2);
    v1
}<|MERGE_RESOLUTION|>--- conflicted
+++ resolved
@@ -146,39 +146,6 @@
     }
 }
 
-<<<<<<< HEAD
-/// Extracts the i32 values from the set of batches and returns them as a single Vec
-fn batches_to_vec(batches: &[RecordBatch]) -> Vec<Option<i32>> {
-    batches
-        .iter()
-        .map(|batch| {
-            assert_eq!(batch.num_columns(), 1);
-            batch
-                .column(0)
-                .as_any()
-                .downcast_ref::<Int32Array>()
-                .unwrap()
-                .iter()
-        })
-        .flatten()
-        .map(|v| v.copied())
-        .collect()
-}
-
-// extract values from batches and sort them
-fn partitions_to_sorted_vec(partitions: &[Vec<RecordBatch>]) -> Vec<Option<i32>> {
-    let mut values: Vec<_> = partitions
-        .iter()
-        .map(|batches| batches_to_vec(batches).into_iter())
-        .flatten()
-        .collect();
-
-    values.sort_unstable();
-    values
-}
-
-=======
->>>>>>> e4a056f0
 /// Return the values `low..high` in order, in randomly sized
 /// record batches in a field named 'x' of type `Int32`
 fn make_staggered_batches(low: i32, high: i32, seed: u64) -> Vec<RecordBatch> {
@@ -202,27 +169,6 @@
     add_empty_batches(batches, &mut rng)
 }
 
-<<<<<<< HEAD
-/// Adds a random number of empty record batches into the stream
-fn add_empty_batches(batches: Vec<RecordBatch>, rng: &mut StdRng) -> Vec<RecordBatch> {
-    let schema = batches[0].schema().clone();
-
-    batches
-        .into_iter()
-        .map(|batch| {
-            // insert 0, or 1 empty batches before and after the current batch
-            let empty_batch = RecordBatch::new_empty(schema.clone());
-            std::iter::repeat(empty_batch.clone())
-                .take(rng.gen_range(0..2))
-                .chain(std::iter::once(batch))
-                .chain(std::iter::repeat(empty_batch).take(rng.gen_range(0..2)))
-        })
-        .flatten()
-        .collect()
-}
-
-=======
->>>>>>> e4a056f0
 fn concat(mut v1: Vec<RecordBatch>, v2: Vec<RecordBatch>) -> Vec<RecordBatch> {
     v1.extend(v2);
     v1
