// Licensed to the Apache Software Foundation (ASF) under one
// or more contributor license agreements.  See the NOTICE file
// distributed with this work for additional information
// regarding copyright ownership.  The ASF licenses this file
// to you under the Apache License, Version 2.0 (the
// "License"); you may not use this file except in compliance
// with the License.  You may obtain a copy of the License at
//
//   http://www.apache.org/licenses/LICENSE-2.0
//
// Unless required by applicable law or agreed to in writing,
// software distributed under the License is distributed on an
// "AS IS" BASIS, WITHOUT WARRANTIES OR CONDITIONS OF ANY
// KIND, either express or implied.  See the License for the
// specific language governing permissions and limitations
// under the License.

use std::sync::Arc;

use arrow::array::Int32Array;
use arrow::array::Utf8Array;
use arrow::datatypes::{DataType, Field, Schema};
use datafusion::dataframe::DataFrame;
use datafusion::datasource::MemTable;
use datafusion::record_batch::RecordBatch;

use datafusion::error::Result;

// use datafusion::logical_plan::Expr;
use datafusion::prelude::*;

use datafusion::execution::context::ExecutionContext;

use datafusion::assert_batches_eq;
use datafusion::field_util::SchemaExt;

fn create_test_table() -> Result<Arc<dyn DataFrame>> {
    let schema = Arc::new(Schema::new(vec![
        Field::new("a", DataType::Utf8, false),
        Field::new("b", DataType::Int32, false),
    ]));

    // define data.
    let batch = RecordBatch::try_new(
        schema.clone(),
        vec![
            Arc::new(Utf8Array::<i32>::from_slice(&[
                "abcDEF",
                "abc123",
                "CBAdef",
                "123AbcDef",
            ])),
            Arc::new(Int32Array::from_slice(&[1, 10, 10, 100])),
        ],
    )?;

    let mut ctx = ExecutionContext::new();

    let table = MemTable::try_new(schema, vec![vec![batch]])?;

    ctx.register_table("test", Arc::new(table))?;

    ctx.table("test")
}

/// Excutes an expression on the test dataframe as a select.
/// Compares formatted output of a record batch with an expected
/// vector of strings, using the assert_batch_eq! macro
macro_rules! assert_fn_batches {
    ($EXPR:expr, $EXPECTED: expr) => {
        assert_fn_batches!($EXPR, $EXPECTED, 10)
    };
    ($EXPR:expr, $EXPECTED: expr, $LIMIT: expr) => {
        let df = create_test_table()?;
        let df = df.select(vec![$EXPR])?.limit($LIMIT)?;
        let batches = df.collect().await?;

        assert_batches_eq!($EXPECTED, &batches);
    };
}

#[tokio::test]
async fn test_fn_ascii() -> Result<()> {
    let expr = ascii(col("a"));

    let expected = vec![
        "+---------------+",
        "| ascii(test.a) |",
        "+---------------+",
        "| 97            |",
        "+---------------+",
    ];

    assert_fn_batches!(expr, expected, 1);

    Ok(())
}

#[tokio::test]
async fn test_fn_bit_length() -> Result<()> {
    let expr = bit_length(col("a"));

    let expected = vec![
        "+-------------------+",
        "| bitlength(test.a) |",
        "+-------------------+",
        "| 48                |",
        "| 48                |",
        "| 48                |",
        "| 72                |",
        "+-------------------+",
    ];
    assert_fn_batches!(expr, expected);

    Ok(())
}

#[tokio::test]
async fn test_fn_btrim() -> Result<()> {
    let expr = btrim(vec![lit("      a b c             ")]);

    let expected = vec![
        "+-----------------------------------------+",
        "| btrim(Utf8(\"      a b c             \")) |",
        "+-----------------------------------------+",
        "| a b c                                   |",
        "+-----------------------------------------+",
    ];

    assert_fn_batches!(expr, expected, 1);

    Ok(())
}

#[tokio::test]
async fn test_fn_btrim_with_chars() -> Result<()> {
    let expr = btrim(vec![col("a"), lit("ab")]);

    let expected = vec![
        "+--------------------------+",
        "| btrim(test.a,Utf8(\"ab\")) |",
        "+--------------------------+",
        "| cDEF                     |",
        "| c123                     |",
        "| CBAdef                   |",
        "| 123AbcDef                |",
        "+--------------------------+",
    ];

    assert_fn_batches!(expr, expected);

    Ok(())
}

#[tokio::test]
async fn test_fn_approx_percentile_cont() -> Result<()> {
    let expr = approx_percentile_cont(col("b"), lit(0.5));

    let expected = vec![
        "+-------------------------------------------+",
        "| APPROXPERCENTILECONT(test.b,Float64(0.5)) |",
        "+-------------------------------------------+",
        "| 10                                        |",
        "+-------------------------------------------+",
    ];

    let df = create_test_table()?;
    let batches = df.aggregate(vec![], vec![expr]).unwrap().collect().await?;

    assert_batches_eq!(expected, &batches);

    Ok(())
}

#[tokio::test]
<<<<<<< HEAD
=======
#[cfg(feature = "unicode_expressions")]
>>>>>>> a1a1815e
async fn test_fn_character_length() -> Result<()> {
    let expr = character_length(col("a"));

    let expected = vec![
        "+-------------------------+",
        "| characterlength(test.a) |",
        "+-------------------------+",
        "| 6                       |",
        "| 6                       |",
        "| 6                       |",
        "| 9                       |",
        "+-------------------------+",
    ];

    assert_fn_batches!(expr, expected);

    Ok(())
}

#[tokio::test]
async fn test_fn_chr() -> Result<()> {
    let expr = chr(lit(128175));

    let expected = vec![
        "+--------------------+",
        "| chr(Int32(128175)) |",
        "+--------------------+",
        "| 💯                 |",
        "+--------------------+",
    ];

    assert_fn_batches!(expr, expected, 1);

    Ok(())
}

#[tokio::test]
async fn test_fn_initcap() -> Result<()> {
    let expr = initcap(col("a"));

    let expected = vec![
        "+-----------------+",
        "| initcap(test.a) |",
        "+-----------------+",
        "| Abcdef          |",
        "| Abc123          |",
        "| Cbadef          |",
        "| 123abcdef       |",
        "+-----------------+",
    ];

    assert_fn_batches!(expr, expected);

    Ok(())
}

#[tokio::test]
#[cfg(feature = "unicode_expressions")]
async fn test_fn_left() -> Result<()> {
    let expr = left(col("a"), lit(3));

    let expected = vec![
        "+-----------------------+",
        "| left(test.a,Int32(3)) |",
        "+-----------------------+",
        "| abc                   |",
        "| abc                   |",
        "| CBA                   |",
        "| 123                   |",
        "+-----------------------+",
    ];

    assert_fn_batches!(expr, expected);

    Ok(())
}

#[tokio::test]
async fn test_fn_lower() -> Result<()> {
    let expr = lower(col("a"));

    let expected = vec![
        "+---------------+",
        "| lower(test.a) |",
        "+---------------+",
        "| abcdef        |",
        "| abc123        |",
        "| cbadef        |",
        "| 123abcdef     |",
        "+---------------+",
    ];

    assert_fn_batches!(expr, expected);

    Ok(())
}

#[tokio::test]
#[cfg(feature = "unicode_expressions")]
async fn test_fn_lpad() -> Result<()> {
    let expr = lpad(vec![col("a"), lit(10)]);

    let expected = vec![
        "+------------------------+",
        "| lpad(test.a,Int32(10)) |",
        "+------------------------+",
        "|     abcDEF             |",
        "|     abc123             |",
        "|     CBAdef             |",
        "|  123AbcDef             |",
        "+------------------------+",
    ];

    assert_fn_batches!(expr, expected);

    Ok(())
}

#[tokio::test]
#[cfg(feature = "unicode_expressions")]
async fn test_fn_lpad_with_string() -> Result<()> {
    let expr = lpad(vec![col("a"), lit(10), lit("*")]);

    let expected = vec![
        "+----------------------------------+",
        "| lpad(test.a,Int32(10),Utf8(\"*\")) |",
        "+----------------------------------+",
        "| ****abcDEF                       |",
        "| ****abc123                       |",
        "| ****CBAdef                       |",
        "| *123AbcDef                       |",
        "+----------------------------------+",
    ];

    assert_fn_batches!(expr, expected);

    Ok(())
}

#[tokio::test]
async fn test_fn_ltrim() -> Result<()> {
    let expr = ltrim(lit("      a b c             "));

    let expected = vec![
        "+-----------------------------------------+",
        "| ltrim(Utf8(\"      a b c             \")) |",
        "+-----------------------------------------+",
        "| a b c                                   |",
        "+-----------------------------------------+",
    ];

    assert_fn_batches!(expr, expected, 1);

    Ok(())
}

#[tokio::test]
async fn test_fn_ltrim_with_columns() -> Result<()> {
    let expr = ltrim(col("a"));

    let expected = vec![
        "+---------------+",
        "| ltrim(test.a) |",
        "+---------------+",
        "| abcDEF        |",
        "| abc123        |",
        "| CBAdef        |",
        "| 123AbcDef     |",
        "+---------------+",
    ];

    assert_fn_batches!(expr, expected);

    Ok(())
}

#[tokio::test]
#[cfg(feature = "unicode_expressions")]
async fn test_fn_md5() -> Result<()> {
    let expr = md5(col("a"));

    let expected = vec![
        "+----------------------------------+",
        "| md5(test.a)                      |",
        "+----------------------------------+",
        "| ea2de8bd80f3a1f52c754214fc9b0ed1 |",
        "| e99a18c428cb38d5f260853678922e03 |",
        "| 11ed4a6e9985df40913eead67f022e27 |",
        "| 8f5e60e523c9253e623ae38bb58c399a |",
        "+----------------------------------+",
    ];

    assert_fn_batches!(expr, expected);

    Ok(())
}

// TODO: tobyhede - Issue #1429
//       https://github.com/apache/arrow-datafusion/issues/1429
//       g flag doesn't compile
#[tokio::test]
#[cfg(feature = "unicode_expressions")]
async fn test_fn_regexp_match() -> Result<()> {
    let expr = regexp_match(vec![col("a"), lit("[a-z]")]);
    // The below will fail
    // let expr = regexp_match( vec![col("a"), lit("[a-z]"), lit("g")]);

    let expected = vec![
        "+-----------------------------------+",
        "| regexpmatch(test.a,Utf8(\"[a-z]\")) |",
        "+-----------------------------------+",
        "| []                                |",
        "| []                                |",
        "| []                                |",
        "| []                                |",
        "+-----------------------------------+",
    ];

    assert_fn_batches!(expr, expected);

    Ok(())
}

#[tokio::test]
#[cfg(feature = "unicode_expressions")]
async fn test_fn_regexp_replace() -> Result<()> {
    let expr = regexp_replace(vec![col("a"), lit("[a-z]"), lit("x"), lit("g")]);

    let expected = vec![
        "+---------------------------------------------------------+",
        "| regexpreplace(test.a,Utf8(\"[a-z]\"),Utf8(\"x\"),Utf8(\"g\")) |",
        "+---------------------------------------------------------+",
        "| xxxDEF                                                  |",
        "| xxx123                                                  |",
        "| CBAxxx                                                  |",
        "| 123AxxDxx                                               |",
        "+---------------------------------------------------------+",
    ];

    assert_fn_batches!(expr, expected);

    Ok(())
}

#[tokio::test]
async fn test_fn_replace() -> Result<()> {
    let expr = replace(col("a"), lit("abc"), lit("x"));

    let expected = vec![
        "+---------------------------------------+",
        "| replace(test.a,Utf8(\"abc\"),Utf8(\"x\")) |",
        "+---------------------------------------+",
        "| xDEF                                  |",
        "| x123                                  |",
        "| CBAdef                                |",
        "| 123AbcDef                             |",
        "+---------------------------------------+",
    ];

    assert_fn_batches!(expr, expected);

    Ok(())
}

#[tokio::test]
async fn test_fn_repeat() -> Result<()> {
    let expr = repeat(col("a"), lit(2));

    let expected = vec![
        "+-------------------------+",
        "| repeat(test.a,Int32(2)) |",
        "+-------------------------+",
        "| abcDEFabcDEF            |",
        "| abc123abc123            |",
        "| CBAdefCBAdef            |",
        "| 123AbcDef123AbcDef      |",
        "+-------------------------+",
    ];

    assert_fn_batches!(expr, expected);

    Ok(())
}

#[tokio::test]
#[cfg(feature = "unicode_expressions")]
async fn test_fn_reverse() -> Result<()> {
    let expr = reverse(col("a"));

    let expected = vec![
        "+-----------------+",
        "| reverse(test.a) |",
        "+-----------------+",
        "| FEDcba          |",
        "| 321cba          |",
        "| fedABC          |",
        "| feDcbA321       |",
        "+-----------------+",
    ];

    assert_fn_batches!(expr, expected);

    Ok(())
}

#[tokio::test]
#[cfg(feature = "unicode_expressions")]
async fn test_fn_right() -> Result<()> {
    let expr = right(col("a"), lit(3));

    let expected = vec![
        "+------------------------+",
        "| right(test.a,Int32(3)) |",
        "+------------------------+",
        "| DEF                    |",
        "| 123                    |",
        "| def                    |",
        "| Def                    |",
        "+------------------------+",
    ];

    assert_fn_batches!(expr, expected);

    Ok(())
}

#[tokio::test]
#[cfg(feature = "unicode_expressions")]
async fn test_fn_rpad() -> Result<()> {
    let expr = rpad(vec![col("a"), lit(11)]);

    let expected = vec![
        "+------------------------+",
        "| rpad(test.a,Int32(11)) |",
        "+------------------------+",
        "| abcDEF                 |",
        "| abc123                 |",
        "| CBAdef                 |",
        "| 123AbcDef              |",
        "+------------------------+",
    ];

    assert_fn_batches!(expr, expected);

    Ok(())
}

#[tokio::test]
#[cfg(feature = "unicode_expressions")]
async fn test_fn_rpad_with_characters() -> Result<()> {
    let expr = rpad(vec![col("a"), lit(11), lit("x")]);

    let expected = vec![
        "+----------------------------------+",
        "| rpad(test.a,Int32(11),Utf8(\"x\")) |",
        "+----------------------------------+",
        "| abcDEFxxxxx                      |",
        "| abc123xxxxx                      |",
        "| CBAdefxxxxx                      |",
        "| 123AbcDefxx                      |",
        "+----------------------------------+",
    ];

    assert_fn_batches!(expr, expected);

    Ok(())
}

#[tokio::test]
#[cfg(feature = "unicode_expressions")]
async fn test_fn_sha224() -> Result<()> {
    let expr = sha224(col("a"));

    let expected = vec![
        "+----------------------------------------------------------+",
        "| sha224(test.a)                                           |",
        "+----------------------------------------------------------+",
        "| 8b9ef961d2b19cfe7ee2a8452e3adeea98c7b22954b4073976bf80ee |",
        "| 5c69bb695cc29b93d655e1a4bb5656cda624080d686f74477ea09349 |",
        "| b3b3783b7470594e7ddb845eca0aec5270746dd6d0bc309bb948ceab |",
        "| fc8a30d59386d78053328440c6670c3b583404a905cbe9bbd491a517 |",
        "+----------------------------------------------------------+",
    ];

    assert_fn_batches!(expr, expected);

    Ok(())
}

#[tokio::test]
async fn test_fn_split_part() -> Result<()> {
    let expr = split_part(col("a"), lit("b"), lit(1));

    let expected = vec![
        "+--------------------------------------+",
        "| splitpart(test.a,Utf8(\"b\"),Int32(1)) |",
        "+--------------------------------------+",
        "| a                                    |",
        "| a                                    |",
        "| CBAdef                               |",
        "| 123A                                 |",
        "+--------------------------------------+",
    ];
    assert_fn_batches!(expr, expected);

    Ok(())
}

#[tokio::test]
async fn test_fn_starts_with() -> Result<()> {
    let expr = starts_with(col("a"), lit("abc"));

    let expected = vec![
        "+--------------------------------+",
        "| startswith(test.a,Utf8(\"abc\")) |",
        "+--------------------------------+",
        "| true                           |",
        "| true                           |",
        "| false                          |",
        "| false                          |",
        "+--------------------------------+",
    ];

    assert_fn_batches!(expr, expected);

    Ok(())
}

#[tokio::test]
#[cfg(feature = "unicode_expressions")]
async fn test_fn_strpos() -> Result<()> {
    let expr = strpos(col("a"), lit("f"));

    let expected = vec![
        "+--------------------------+",
        "| strpos(test.a,Utf8(\"f\")) |",
        "+--------------------------+",
        "| 0                        |",
        "| 0                        |",
        "| 6                        |",
        "| 9                        |",
        "+--------------------------+",
    ];
    assert_fn_batches!(expr, expected);

    Ok(())
}

#[tokio::test]
#[cfg(feature = "unicode_expressions")]
async fn test_fn_substr() -> Result<()> {
    let expr = substr(col("a"), lit(2));

    let expected = vec![
        "+-------------------------+",
        "| substr(test.a,Int32(2)) |",
        "+-------------------------+",
        "| bcDEF                   |",
        "| bc123                   |",
        "| BAdef                   |",
        "| 23AbcDef                |",
        "+-------------------------+",
    ];
    assert_fn_batches!(expr, expected);

    Ok(())
}

#[tokio::test]
async fn test_fn_to_hex() -> Result<()> {
    let expr = to_hex(col("b"));

    let expected = vec![
        "+---------------+",
        "| tohex(test.b) |",
        "+---------------+",
        "| 1             |",
        "| a             |",
        "| a             |",
        "| 64            |",
        "+---------------+",
    ];
    assert_fn_batches!(expr, expected);

    Ok(())
}

#[tokio::test]
#[cfg(feature = "unicode_expressions")]
async fn test_fn_translate() -> Result<()> {
    let expr = translate(col("a"), lit("bc"), lit("xx"));

    let expected = vec![
        "+-----------------------------------------+",
        "| translate(test.a,Utf8(\"bc\"),Utf8(\"xx\")) |",
        "+-----------------------------------------+",
        "| axxDEF                                  |",
        "| axx123                                  |",
        "| CBAdef                                  |",
        "| 123AxxDef                               |",
        "+-----------------------------------------+",
    ];
    assert_fn_batches!(expr, expected);

    Ok(())
}

#[tokio::test]
async fn test_fn_upper() -> Result<()> {
    let expr = upper(col("a"));

    let expected = vec![
        "+---------------+",
        "| upper(test.a) |",
        "+---------------+",
        "| ABCDEF        |",
        "| ABC123        |",
        "| CBADEF        |",
        "| 123ABCDEF     |",
        "+---------------+",
    ];
    assert_fn_batches!(expr, expected);

    Ok(())
}<|MERGE_RESOLUTION|>--- conflicted
+++ resolved
@@ -173,10 +173,27 @@
 }
 
 #[tokio::test]
-<<<<<<< HEAD
-=======
-#[cfg(feature = "unicode_expressions")]
->>>>>>> a1a1815e
+async fn test_fn_approx_percentile_cont() -> Result<()> {
+    let expr = approx_percentile_cont(col("b"), lit(0.5));
+
+    let expected = vec![
+        "+-------------------------------------------+",
+        "| APPROXPERCENTILECONT(test.b,Float64(0.5)) |",
+        "+-------------------------------------------+",
+        "| 10                                        |",
+        "+-------------------------------------------+",
+    ];
+
+    let df = create_test_table()?;
+    let batches = df.aggregate(vec![], vec![expr]).unwrap().collect().await?;
+
+    assert_batches_eq!(expected, &batches);
+
+    Ok(())
+}
+
+#[tokio::test]
+#[cfg(feature = "unicode_expressions")]
 async fn test_fn_character_length() -> Result<()> {
     let expr = character_length(col("a"));
 
