// Licensed to the Apache Software Foundation (ASF) under one
// or more contributor license agreements.  See the NOTICE file
// distributed with this work for additional information
// regarding copyright ownership.  The ASF licenses this file
// to you under the Apache License, Version 2.0 (the
// "License"); you may not use this file except in compliance
// with the License.  You may obtain a copy of the License at
//
//   http://www.apache.org/licenses/LICENSE-2.0
//
// Unless required by applicable law or agreed to in writing,
// software distributed under the License is distributed on an
// "AS IS" BASIS, WITHOUT WARRANTIES OR CONDITIONS OF ANY
// KIND, either express or implied.  See the License for the
// specific language governing permissions and limitations
// under the License.

use std::sync::Arc;

use pyo3::prelude::*;

<<<<<<< HEAD
use datafusion::execution::context::ExecutionContext as _ExecutionContext;
use datafusion::logical_plan::{JoinType, LogicalPlanBuilder};
use datafusion::physical_plan::collect;
use datafusion::{execution::context::ExecutionContextState, logical_plan};

use crate::{errors, to_py};
use crate::{errors::DataFusionError, expression};
use datafusion::arrow::io::print;
=======
use datafusion::arrow::datatypes::Schema;
use datafusion::arrow::pyarrow::PyArrowConvert;
use datafusion::arrow::util::pretty;
use datafusion::dataframe::DataFrame;
use datafusion::logical_plan::JoinType;

use crate::utils::wait_for_future;
use crate::{errors::DataFusionError, expression::PyExpr};
>>>>>>> e1cfa418

/// A PyDataFrame is a representation of a logical plan and an API to compose statements.
/// Use it to build a plan and `.collect()` to execute the plan and collect the result.
/// The actual execution of a plan runs natively on Rust and Arrow on a multi-threaded environment.
#[pyclass(name = "DataFrame", module = "datafusion", subclass)]
#[derive(Clone)]
pub(crate) struct PyDataFrame {
    df: Arc<dyn DataFrame>,
}

impl PyDataFrame {
    /// creates a new PyDataFrame
    pub fn new(df: Arc<dyn DataFrame>) -> Self {
        Self { df }
    }
}

#[pymethods]
impl PyDataFrame {
    /// Returns the schema from the logical plan
    fn schema(&self) -> Schema {
        self.df.schema().into()
    }

    #[args(args = "*")]
    fn select(&self, args: Vec<PyExpr>) -> PyResult<Self> {
        let expr = args.into_iter().map(|e| e.into()).collect();
        let df = self.df.select(expr)?;
        Ok(Self::new(df))
    }

    fn filter(&self, predicate: PyExpr) -> PyResult<Self> {
        let df = self.df.filter(predicate.into())?;
        Ok(Self::new(df))
    }

    fn aggregate(&self, group_by: Vec<PyExpr>, aggs: Vec<PyExpr>) -> PyResult<Self> {
        let group_by = group_by.into_iter().map(|e| e.into()).collect();
        let aggs = aggs.into_iter().map(|e| e.into()).collect();
        let df = self.df.aggregate(group_by, aggs)?;
        Ok(Self::new(df))
    }

    #[args(exprs = "*")]
    fn sort(&self, exprs: Vec<PyExpr>) -> PyResult<Self> {
        let exprs = exprs.into_iter().map(|e| e.into()).collect();
        let df = self.df.sort(exprs)?;
        Ok(Self::new(df))
    }

    fn limit(&self, count: usize) -> PyResult<Self> {
        let df = self.df.limit(count)?;
        Ok(Self::new(df))
    }

    /// Executes the plan, returning a list of `RecordBatch`es.
    /// Unless some order is specified in the plan, there is no
    /// guarantee of the order of the result.
    fn collect(&self, py: Python) -> PyResult<Vec<PyObject>> {
        let batches = wait_for_future(py, self.df.collect())?;
        // cannot use PyResult<Vec<RecordBatch>> return type due to
        // https://github.com/PyO3/pyo3/issues/1813
        batches.into_iter().map(|rb| rb.to_pyarrow(py)).collect()
    }

    /// Print the result, 20 lines by default
    #[args(num = "20")]
    fn show(&self, py: Python, num: usize) -> PyResult<()> {
<<<<<<< HEAD
        let ctx = _ExecutionContext::from(self.ctx_state.clone());
        let plan = ctx
            .optimize(&self.limit(num)?.plan)
            .and_then(|plan| ctx.create_physical_plan(&plan))
            .map_err(|e| -> errors::DataFusionError { e.into() })?;

        let rt = Runtime::new().unwrap();
        let batches = py.allow_threads(|| {
            rt.block_on(async {
                collect(plan)
                    .await
                    .map_err(|e| -> errors::DataFusionError { e.into() })
            })
        })?;

        Ok(print::print(&batches))
=======
        let df = self.df.limit(num)?;
        let batches = wait_for_future(py, df.collect())?;
        Ok(pretty::print_batches(&batches)?)
>>>>>>> e1cfa418
    }

    fn join(
        &self,
        right: PyDataFrame,
        join_keys: (Vec<&str>, Vec<&str>),
        how: &str,
    ) -> PyResult<Self> {
        let join_type = match how {
            "inner" => JoinType::Inner,
            "left" => JoinType::Left,
            "right" => JoinType::Right,
            "full" => JoinType::Full,
            "semi" => JoinType::Semi,
            "anti" => JoinType::Anti,
            how => {
                return Err(DataFusionError::Common(format!(
                    "The join type {} does not exist or is not implemented",
                    how
                ))
                .into())
            }
        };

        let df = self
            .df
            .join(right.df, join_type, &join_keys.0, &join_keys.1)?;
        Ok(Self::new(df))
    }
}<|MERGE_RESOLUTION|>--- conflicted
+++ resolved
@@ -19,25 +19,14 @@
 
 use pyo3::prelude::*;
 
-<<<<<<< HEAD
-use datafusion::execution::context::ExecutionContext as _ExecutionContext;
-use datafusion::logical_plan::{JoinType, LogicalPlanBuilder};
-use datafusion::physical_plan::collect;
-use datafusion::{execution::context::ExecutionContextState, logical_plan};
-
-use crate::{errors, to_py};
-use crate::{errors::DataFusionError, expression};
+use datafusion::arrow::datatypes::Schema;
 use datafusion::arrow::io::print;
-=======
-use datafusion::arrow::datatypes::Schema;
 use datafusion::arrow::pyarrow::PyArrowConvert;
-use datafusion::arrow::util::pretty;
 use datafusion::dataframe::DataFrame;
 use datafusion::logical_plan::JoinType;
 
 use crate::utils::wait_for_future;
 use crate::{errors::DataFusionError, expression::PyExpr};
->>>>>>> e1cfa418
 
 /// A PyDataFrame is a representation of a logical plan and an API to compose statements.
 /// Use it to build a plan and `.collect()` to execute the plan and collect the result.
@@ -106,28 +95,9 @@
     /// Print the result, 20 lines by default
     #[args(num = "20")]
     fn show(&self, py: Python, num: usize) -> PyResult<()> {
-<<<<<<< HEAD
-        let ctx = _ExecutionContext::from(self.ctx_state.clone());
-        let plan = ctx
-            .optimize(&self.limit(num)?.plan)
-            .and_then(|plan| ctx.create_physical_plan(&plan))
-            .map_err(|e| -> errors::DataFusionError { e.into() })?;
-
-        let rt = Runtime::new().unwrap();
-        let batches = py.allow_threads(|| {
-            rt.block_on(async {
-                collect(plan)
-                    .await
-                    .map_err(|e| -> errors::DataFusionError { e.into() })
-            })
-        })?;
-
-        Ok(print::print(&batches))
-=======
         let df = self.df.limit(num)?;
         let batches = wait_for_future(py, df.collect())?;
-        Ok(pretty::print_batches(&batches)?)
->>>>>>> e1cfa418
+        Ok(print::print(&batches))
     }
 
     fn join(
